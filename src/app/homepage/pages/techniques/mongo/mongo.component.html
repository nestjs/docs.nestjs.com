--- conflicted
+++ resolved
@@ -4,114 +4,6 @@
 <p>Firstly, we need to install all of the required dependencies:</p>
 <pre><code class="language-bash">
 $ npm install --save @nestjs/mongoose mongoose</code></pre>
-<<<<<<< HEAD
-  <p>
-    Once the installation process is completed, we can import the <code>MongooseModule</code> into the root <code>ApplicationModule</code>.
-  </p>
-  <span class="filename">
-    {{ 'app.module' | extension: importMongooseT.isJsActive }}
-    <app-tabs #importMongooseT></app-tabs>
-  </span>
-  <pre><code class="language-typescript">{{ importMongoose }}</code></pre>
-  <p>
-    The <code>forRoot()</code> method accepts the same configuration object as <code>mongoose.connect()</code> from the <a
-      href="http://mongoosejs.com" target="blank">Mongoose</a> package.
-  </p>
-  <h4>Model injection</h4>
-  <p>
-    With Mongoose, everything is derived from a <a href="http://mongoosejs.com/docs/guide.html" target="blank">Schema</a>.
-    Let's define the <code>CatSchema</code>:
-  </p>
-  <span class="filename">
-    {{ 'cats/schemas/cat.schema' | extension: catSchemaT.isJsActive }}
-    <app-tabs #catSchemaT></app-tabs>
-  </span>
-  <pre><code class="language-typescript">{{ catSchema }}</code></pre>
-  <p>
-    The <code>CatsSchema</code> belongs to the <code>cats</code> directory. This directory represents the <code>CatsModule</code>.
-    It's your decision where you gonna keep your schema files. From our point of view, the best way's to hold them nearly
-    their <strong>domain</strong>, in the appropriate module directory.
-  </p>
-  <p>
-    Let's have a look at the <code>CatsModule</code>:
-  </p>
-  <span class="filename">
-    {{ 'cats/cats.module' | extension: catsModuleT.isJsActive }}
-    <app-tabs #catsModuleT></app-tabs>
-  </span>
-  <pre><code class="language-typescript">{{ catsModule }}</code></pre>
-  <p>
-    This module uses <code>forFeature()</code> method to define which models shall be registered in the current scope. Thanks
-    to that, we can inject the <code>CatModel</code> to the <code>CatsService</code> using the <code>@InjectModel()</code>    decorator:
-  </p>
-  <span class="filename">
-    {{ 'cats/cats.service' | extension: catsServiceT.isJsActive }}
-    <app-tabs #catsServiceT></app-tabs>
-  </span>
-  <pre [class.hide]="catsServiceT.isJsActive"><code class="language-typescript">{{ catsService }}</code></pre>
-  <pre [class.hide]="!catsServiceT.isJsActive"><code class="language-typescript">{{ catsServiceJs }}</code></pre>
-  <h4>Connection Injection</h4>
-  <p>
-    Maybe sometime you will need the native <a href="https://mongoosejs.com/docs/api.html#Connection">Mongoose Connection</a>
-    (for an integration with an external library, or to use the native API). In such case, use the <code>@InjectConnection</code> decorator:
-  </p>
-  <pre><code class="language-typescript">{{ injectConnection }}</code></pre>
-  <h4>Testing</h4>
-  <p>
-    When it comes to unit test our application, we usually want to avoid any database connection, making our test suits independent
-    and their execution process quick as possible. But our classes might depend on models that are pulled from the connection
-    instance. What's then? The solution is to create fake models. In order to achieve that, we should set up <a routerLink="/fundamentals/custom-providers">custom
-      providers
-    </a>. In fact, each registered model is represented by <code>NameModel</code> token, where <code>Name</code> is a model's
-    name.
-  </p>
-  <p>
-    The <code>@nestjs/mongoose</code> package exposes <code>getModelToken()</code> function that returns prepared token based
-    on a given model's name.
-  </p>
-  <pre><code class="language-typescript">{{ mockRepository }}</code></pre>
-  <p>
-    Now a hardcoded <code>catModel</code> will be used as a <code>Model&#60;Cat&#62;</code>. Whenever any provider asks for
-    <code>Model&#60;Cat&#62;</code> using an <code>@InjectModel()</code> decorator, Nest will use a registered <code>catModel</code>    object.
-  </p>
-  <h4>Async configuration</h4>
-  <p>
-    Quite often you might want to asynchronously pass your module options instead of passing them beforehand. In such case, use
-    <code>forRootAsync()</code> method, that provides a couple of various ways to deal with async data.
-  </p>
-  <p>
-    First possible approach is to use a factory function:
-  </p>
-  <pre><code class="language-typescript">{{ asyncConfiguration }}</code></pre>
-  <p>
-    Obviously, our factory behaves like every other one (might be <code>async</code> and is able to inject dependencies through
-    <code>inject</code>).
-  </p>
-  <pre><code class="language-typescript">{{ asyncConfigurationFactoryAsync }}</code></pre>
-  <p>
-    Alternatively, you are able to use class instead of a factory.
-  </p>
-  <pre><code class="language-typescript">{{ asyncConfigurationClass }}</code></pre>
-  <p>
-    Above construction will instantiate <code>MongooseConfigService</code> inside <code>MongooseModule</code> and will leverage
-    it to create options object. The <code>MongooseConfigService</code> has to implement <code>MongooseOptionsFactory</code>    interface.
-  </p>
-  <pre><code class="language-typescript">{{ asyncConfigurationClassBody }}</code></pre>
-  <p>
-    In order to prevent the creation of <code>MongooseConfigService</code> inside <code>MongooseModule</code> and use a provider
-    imported from a different module, you can use the <code>useExisting</code> syntax.
-  </p>
-  <pre><code class="language-typescript">{{ asyncConfigurationExisting }}</code></pre>
-  <p>
-    It works the same as <code>useClass</code> with one critical difference - <code>MongooseModule</code> will lookup imported
-    modules to reuse already created <code>ConfigService</code>, instead of instantiating it on its own.
-  </p>
-  <h4>Example</h4>
-  <p>
-    A working example is available <a href="https://github.com/nestjs/nest/tree/master/sample/14-mongoose-base" target="blank">here</a>.
-  </p>
-</div>
-=======
 <p>Once the installation process is completed, we can import the <code>MongooseModule</code> into the root <code>ApplicationModule</code>.</p>
 
 <span class="filename">
@@ -259,5 +151,4 @@
 <h4 appAnchor id="example"><span>Example</span></h4>
 <p>A working example is available <a href="https://github.com/nestjs/nest/tree/master/sample/14-mongoose-base">here</a>.</p>
 
-    </div>
->>>>>>> e733da24
+    </div>