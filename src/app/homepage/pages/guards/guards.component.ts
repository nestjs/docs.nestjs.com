import { Component, ChangeDetectionStrategy } from '@angular/core';
import { BasePageComponent } from '../page/page.component';

@Component({
  selector: 'app-guards',
  templateUrl: './guards.component.html',
  changeDetection: ChangeDetectionStrategy.OnPush
})
export class GuardsComponent extends BasePageComponent {
  get authGuard() {
    return `
import { Injectable, CanActivate, ExecutionContext } from '@nestjs/common';
import { Observable } from 'rxjs/Observable';

@Injectable()
export class AuthGuard implements CanActivate {
  async canActivate(
    context: ExecutionContext,
  ): boolean | Promise<boolean> | Observable<boolean> {
    const request = context.switchToHttp().getRequest();
    return await validateRequest(request);
  }
}`;
  }

  get authGuardJs() {
    return `
import { Injectable } from '@nestjs/common';

@Injectable()
export class AuthGuard {
  async canActivate(context) {
    const request = context.switchToHttp().getRequest();
    return await validateRequest(request);
  }
}`;
  }

  get rolesGuard() {
    return `
import { Injectable, CanActivate, ExecutionContext } from '@nestjs/common';
import { Observable } from 'rxjs/Observable';

@Injectable()
export class RolesGuard implements CanActivate {
  canActivate(
    context: ExecutionContext,
  ): boolean | Promise<boolean> | Observable<boolean> {
    return true;
  }
}`;
  }

  get rolesGuardJs() {
    return `
import { Injectable } from '@nestjs/common';

@Injectable()
export class RolesGuard {
  canActivate(context) {
    return true;
  }
}`;
  }

  get argumentsHost() {
    return `
export interface ArgumentsHost {
  getArgs<T extends Array<any> = any[]>(): T;
  getArgByIndex<T = any>(index: number): T;
  switchToRpc(): RpcArgumentsHost;
  switchToHttp(): HttpArgumentsHost;
  switchToWs(): WsArgumentsHost;
}`;
  }

  get executionContext() {
    return `
export interface ExecutionContext extends ArgumentsHost {
  getClass<T = any>(): Type<T>;
  getHandler(): Function;
}`;
  }

  get useGuards() {
    return `
@Controller('cats')
@UseGuards(RolesGuard)
export class CatsController {}
`;
  }

  get useGuardsWithInstance() {
    return `
@Controller('cats')
@UseGuards(new RolesGuard())
export class CatsController {}
`;
  }

  get globalScopedGuardModule() {
    return `
import { Module } from '@nestjs/common';
import { APP_GUARD } from '@nestjs/core';

@Module({
  providers: [
    {
      provide: APP_GUARD,
      useClass: RolesGuard,
    },
  ],
})
export class ApplicationModule {}`;
  }

  get reflectMetadata() {
    return `
@Post()
@ReflectMetadata('roles', ['admin'])
async create(@Body() createCatDto: CreateCatDto) {
  this.catsService.create(createCatDto);
}`;
  }

  get reflectMetadataJs() {
    return `
@Post()
@ReflectMetadata('roles', ['admin'])
@Bind(Body())
async create(createCatDto) {
  this.catsService.create(createCatDto);
}`;
  }

  get rolesDecorator() {
    return `
import { ReflectMetadata } from '@nestjs/common';

export const Roles = (...roles: string[]) => ReflectMetadata('roles', roles);`;
  }

  get rolesDecoratorJs() {
    return `
import { ReflectMetadata } from '@nestjs/common';

export const Roles = (...roles) => ReflectMetadata('roles', roles);`;
  }

  get catsRolesDecorator() {
    return `
@Post()
@Roles('admin')
async create(@Body() createCatDto: CreateCatDto) {
  this.catsService.create(createCatDto);
}`;
  }

  get catsRolesDecoratorJs() {
    return `
@Post()
@Roles('admin')
@Bind(Body())
async create(createCatDto) {
  this.catsService.create(createCatDto);
}`;
  }

  get rolesGuardExt() {
    return `
import { Injectable, CanActivate, ExecutionContext } from '@nestjs/common';
import { Observable } from 'rxjs/Observable';
import { Reflector } from '@nestjs/core';

@Injectable()
export class RolesGuard implements CanActivate {
  constructor(private readonly reflector: Reflector) {}

  canActivate(context: ExecutionContext): boolean {
    const roles = this.reflector.get<string[]>('roles', context.getHandler());
    if (!roles) {
      return true;
    }
<<<<<<< HEAD
    const request = context.switchToHttp().getRequest();
    const user = request.user;
=======

    const user = req.user;
>>>>>>> 8739176e
    const hasRole = () => user.roles.some((role) => roles.includes(role));
    return user && user.roles && hasRole();
  }
}`;
  }

  get rolesGuardExtJs() {
    return `
import { Injectable, Dependencies } from '@nestjs/common';
import { Reflector } from '@nestjs/core';

@Injectable()
@Dependencies(Reflector)
export class RolesGuard {
  constructor(reflector) {
    this.reflector = reflector;
  }

  canActivate(context) {
    const roles = this.reflector.get('roles', context.getHandler());
    if (!roles) {
      return true;
    }
    const request = context.switchToHttp().getRequest();
    const user = request.user;
    const hasRole = () => user.roles.some((role) => roles.includes(role));
    return user && user.roles && hasRole();
  }
}`;
  }

  get controllerMetadata() {
    return `
const roles = this.reflector.get<string[]>('roles', context.getClass());`;
  }

  get controllerMetadataJs() {
    return `
const roles = this.reflector.get('roles', context.getClass());`;
  }

  get forbidden() {
    return `
{
  "statusCode": 403,
  "message": "Forbidden resource"
}`;
  }

  get globalGuard() {
    return `
const app = await NestFactory.create(ApplicationModule);
app.useGlobalGuards(new RolesGuard());`;
  }

  get getAuthGuard() {
    return `
const app = await NestFactory.create(ApplicationModule);
const authGuard = app
  .select(AuthModule)
  .get(AuthGuard);

app.useGlobalGuards(authGuard);
`;
  }
}<|MERGE_RESOLUTION|>--- conflicted
+++ resolved
@@ -181,13 +181,8 @@
     if (!roles) {
       return true;
     }
-<<<<<<< HEAD
     const request = context.switchToHttp().getRequest();
     const user = request.user;
-=======
-
-    const user = req.user;
->>>>>>> 8739176e
     const hasRole = () => user.roles.some((role) => roles.includes(role));
     return user && user.roles && hasRole();
   }
