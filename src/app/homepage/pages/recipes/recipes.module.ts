--- conflicted
+++ resolved
@@ -16,12 +16,9 @@
 import { TerminusComponent } from './terminus/terminus.component';
 import { RouterModuleComponent } from './router-module/router-module.component';
 import { NestCommanderComponent } from './nest-commander/nest-commander.component';
-<<<<<<< HEAD
-import { NestiaComponent } from './nestia/nestia.component';
-=======
 import { AsyncLocalStorageComponent } from './async-local-storage/async-local-storage.component';
 import { AutomockComponent } from './automock/automock.component';
->>>>>>> c566cdd5
+import { NestiaComponent } from './nestia/nestia.component';
 
 const routes: Routes = [
   {
@@ -112,17 +109,15 @@
     data: { title: 'REPL' },
   },
   {
-<<<<<<< HEAD
-    path: 'nestia',
-    component: NestiaComponent,
-    data: { title: "Nestia" }
-  }
-=======
     path: 'automock',
     component: AutomockComponent,
     data: { title: 'Automock' },
   },
->>>>>>> c566cdd5
+  {
+    path: 'nestia',
+    component: NestiaComponent,
+    data: { title: "Nestia" }
+  },
 ];
 
 @NgModule({
