import { CommonModule } from '@angular/common';
import { NgModule } from '@angular/core';
import { RouterModule, Routes } from '@angular/router';
import { SharedModule } from '../../../shared/shared.module';
import { CqrsComponent } from './cqrs/cqrs.component';
import { CrudGeneratorComponent } from './crud-generator/crud-generator.component';
import { DocumentationComponent } from './documentation/documentation.component';
import { HotReloadComponent } from './hot-reload/hot-reload.component';
import { MikroOrmComponent } from './mikroorm/mikroorm.component';
import { MongodbComponent } from './mongodb/mongodb.component';
import { PrismaComponent } from './prisma/prisma.component';
import { ReplComponent } from './repl/repl.component';
import { ServeStaticComponent } from './serve-static/serve-static.component';
import { SqlSequelizeComponent } from './sql-sequelize/sql-sequelize.component';
import { SqlTypeormComponent } from './sql-typeorm/sql-typeorm.component';
import { TerminusComponent } from './terminus/terminus.component';
import { RouterModuleComponent } from './router-module/router-module.component';
import { NestCommanderComponent } from './nest-commander/nest-commander.component';
import { AsyncLocalStorageComponent } from './async-local-storage/async-local-storage.component';
import { AutomockComponent } from './automock/automock.component';
import { NestiaComponent } from './nestia/nestia.component';
import { SwcComponent } from './swc/swc.component';
import { PassportComponent } from './passport/passport.component';

const routes: Routes = [
  {
    path: 'mikroorm',
    component: MikroOrmComponent,
    data: { title: 'MikroORM' },
  },
  {
    path: 'sql-typeorm',
    component: SqlTypeormComponent,
    data: { title: 'SQL (TypeORM)' },
  },
  {
    path: 'mongodb',
    component: MongodbComponent,
    data: { title: 'MongoDB (Mongoose)' },
  },
  {
    path: 'sql-sequelize',
    component: SqlSequelizeComponent,
    data: { title: 'SQL (Sequelize)' },
  },
  {
    path: 'cqrs',
    component: CqrsComponent,
    data: { title: 'CQRS' },
  },
  {
    path: 'swagger',
    redirectTo: '/openapi/introduction',
  },
  {
    path: 'prisma',
    component: PrismaComponent,
    data: { title: 'Prisma' },
  },
  {
    path: 'terminus',
    component: TerminusComponent,
    data: { title: 'Health checks (Terminus)' },
  },
  {
    path: 'documentation',
    component: DocumentationComponent,
    data: { title: 'Documentation (Compodoc)' },
  },
  {
    path: 'crud-utilities',
    redirectTo: '/recipes/crud-generator',
  },
  {
    path: 'crud',
    redirectTo: '/recipes/crud-generator',
  },
  {
    path: 'crud-generator',
    component: CrudGeneratorComponent,
    data: { title: 'CRUD generator' },
  },
  {
    path: 'hot-reload',
    component: HotReloadComponent,
    data: { title: 'Hot reload' },
  },
  {
    path: 'serve-static',
    component: ServeStaticComponent,
    data: { title: 'Serve static' },
  },
  {
    path: 'router-module',
    component: RouterModuleComponent,
    data: { title: 'Router module' },
  },
  {
    path: 'nest-commander',
    component: NestCommanderComponent,
    data: { title: 'Nest Commander' },
  },
  {
    path: 'async-local-storage',
    component: AsyncLocalStorageComponent,
    data: { title: 'Async Local Storage' },
  },
  {
    path: 'repl',
    component: ReplComponent,
    data: { title: 'REPL' },
  },
  {
    path: 'swc',
    component: SwcComponent,
    data: { title: 'SWC (fast compiler)' },
  },
  {
    path: 'automock',
    component: AutomockComponent,
    data: { title: 'Automock' },
  },
  {
<<<<<<< HEAD
    path: 'nestia',
    component: NestiaComponent,
    data: { title: "Nestia" }
=======
    path: 'passport',
    component: PassportComponent,
    data: { title: 'passport' },
>>>>>>> a52362bb
  },
];

@NgModule({
  imports: [CommonModule, SharedModule, RouterModule.forChild(routes)],
  declarations: [
    MikroOrmComponent,
    SqlTypeormComponent,
    SqlSequelizeComponent,
    MongodbComponent,
    PrismaComponent,
    CqrsComponent,
    HotReloadComponent,
    TerminusComponent,
    DocumentationComponent,
    CrudGeneratorComponent,
    RouterModuleComponent,
    ServeStaticComponent,
    NestCommanderComponent,
    AsyncLocalStorageComponent,
    AutomockComponent,
    ReplComponent,
    SwcComponent,
    PassportComponent,
  ],
})
export class RecipesModule {}<|MERGE_RESOLUTION|>--- conflicted
+++ resolved
@@ -121,15 +121,14 @@
     data: { title: 'Automock' },
   },
   {
-<<<<<<< HEAD
     path: 'nestia',
     component: NestiaComponent,
-    data: { title: "Nestia" }
-=======
+    data: { title: "Nestia" },
+  },
+  {
     path: 'passport',
     component: PassportComponent,
     data: { title: 'passport' },
->>>>>>> a52362bb
   },
 ];
 
