<<<<<<< HEAD
@use '../../../../scss/utils.scss';
@use '../../../../scss/variables.scss';
=======
@import '../../../../scss/utils.scss';
>>>>>>> 319555e7

.toc-wrapper {
  width: 250px;
  padding-left: 45px;
  box-sizing: border-box;
  position: fixed;
  top: 90px;
  right: 20px;
  max-height: 350px;
  max-height: calc(100vh - 350px);

  @media print {
    display: none;
  }

  ul {
    position: relative;
    padding: 0;

    &::before {
      content: '';
      position: absolute;
      left: 0;
      top: 10px;
      bottom: 10px;
      width: 2px;
      background: #efefef;
    }
  }

  li {
    display: block;
    position: relative;
    padding-left: 30px;
    font-size: 14px;
    line-height: 24px;
    margin-bottom: 6px;

    &:hover {
<<<<<<< HEAD
      color: variables.$red-color;
      @include utils.text-gradient();
=======
      color: var(--toc-primary-title);
>>>>>>> 319555e7
    }
  }

  .current {
<<<<<<< HEAD
    color: variables.$red-color;
    @include utils.text-gradient();
    font-weight: 600;

    &::before {
      background: variables.$red-gradient;
      border-color: variables.$red-gradient;
=======
    color: var(--toc-primary-title);
    font-weight: 600;

    &::before {
      background: var(--toc-primary-title);
      border-color: var(--toc-primary-title);
>>>>>>> 319555e7
      border-width: 1px;
      left: -3px;
    }
  }

  li {
    &::before {
      @include utils.radius(50%);
      @include utils.transform(translateY(-50%));

      content: '';
      background: #fdfdfd;
      border: 2px solid #efefef;
      left: -4px;
      width: 6px;
      height: 6px;
      top: 50%;
      display: inline-block;
      position: absolute;
    }

    &:last-of-type::before {
      top: auto;
      bottom: 0;
    }
  }

  a {
    color: var(--color);
    font-weight: normal;
    &:hover {
<<<<<<< HEAD
      color: variables.$red-color;
      @include utils.text-gradient();
=======
      color: var(--toc-primary-title);
>>>>>>> 319555e7
    }
  }

  .current a {
    font-weight: 600;
<<<<<<< HEAD
    color: variables.$red-color;
    @include utils.text-gradient();
=======
    color: var(--toc-primary-title);
>>>>>>> 319555e7
  }
}<|MERGE_RESOLUTION|>--- conflicted
+++ resolved
@@ -1,9 +1,5 @@
-<<<<<<< HEAD
 @use '../../../../scss/utils.scss';
 @use '../../../../scss/variables.scss';
-=======
-@import '../../../../scss/utils.scss';
->>>>>>> 319555e7
 
 .toc-wrapper {
   width: 250px;
@@ -30,7 +26,7 @@
       top: 10px;
       bottom: 10px;
       width: 2px;
-      background: #efefef;
+      background: var(--background-4dp);
     }
   }
 
@@ -43,17 +39,12 @@
     margin-bottom: 6px;
 
     &:hover {
-<<<<<<< HEAD
       color: variables.$red-color;
       @include utils.text-gradient();
-=======
-      color: var(--toc-primary-title);
->>>>>>> 319555e7
     }
   }
 
   .current {
-<<<<<<< HEAD
     color: variables.$red-color;
     @include utils.text-gradient();
     font-weight: 600;
@@ -61,14 +52,6 @@
     &::before {
       background: variables.$red-gradient;
       border-color: variables.$red-gradient;
-=======
-    color: var(--toc-primary-title);
-    font-weight: 600;
-
-    &::before {
-      background: var(--toc-primary-title);
-      border-color: var(--toc-primary-title);
->>>>>>> 319555e7
       border-width: 1px;
       left: -3px;
     }
@@ -80,8 +63,8 @@
       @include utils.transform(translateY(-50%));
 
       content: '';
-      background: #fdfdfd;
-      border: 2px solid #efefef;
+      background: var(--background);
+      border: 2px solid var(--background-4dp);
       left: -4px;
       width: 6px;
       height: 6px;
@@ -100,22 +83,14 @@
     color: var(--color);
     font-weight: normal;
     &:hover {
-<<<<<<< HEAD
-      color: variables.$red-color;
+      color: variables.$red-color; 
       @include utils.text-gradient();
-=======
-      color: var(--toc-primary-title);
->>>>>>> 319555e7
     }
   }
 
   .current a {
     font-weight: 600;
-<<<<<<< HEAD
     color: variables.$red-color;
     @include utils.text-gradient();
-=======
-    color: var(--toc-primary-title);
->>>>>>> 319555e7
   }
 }