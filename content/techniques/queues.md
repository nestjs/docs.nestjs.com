### Queues

Queues are a powerful design pattern that help you deal with common application scaling and performance challenges. Some examples of problems that Queues can help you solve are:

- Smooth out processing peaks. For example, if users can initiate resource-intensive tasks at arbitrary times, you can add these tasks to a queue instead of performing them synchronously. Then you can have worker processes pull tasks from the queue in a controlled manner. You can easily add new Queue consumers to scale up the back-end task handling as the application scales up.
- Break up monolithic tasks that may otherwise block the Node.js event loop. For example, if a user request requires CPU intensive work like audio transcoding, you can delegate this task to other processes, freeing up user-facing processes to remain responsive.
- Provide a reliable communication channel across various services. For example, you can queue tasks (jobs) in one process or service, and consume them in another. You can be notified (by listening for status events) upon completion, error or other state changes in the job life cycle from any process or service. When Queue producers or consumers fail, their state is preserved and task handling can restart automatically when nodes are restarted.

Nest provides the `@nestjs/bull` package as an abstraction/wrapper on top of [Bull](https://github.com/OptimalBits/bull), a popular, well supported, high performance Node.js based Queue system implementation. The package makes it easy to integrate Bull Queues in a Nest-friendly way to your application.

Bull uses [Redis](https://redis.io/) to persist job data, so you'll need to have Redis installed on your system. Because it is Redis-backed, your Queue architecture can be completely distributed and platform-independent. For example, you can have some Queue <a href="techniques/queues#producers">producers</a> and <a href="techniques/queues#consumers">consumers</a> and <a href="techniques/queues#event-listeners">listeners</a> running in Nest on one (or several) nodes, and other producers, consumers and listeners running on other Node.js platforms on other network nodes.

This chapter covers the `@nestjs/bull` package. We also recommend reading the [Bull documentation](https://github.com/OptimalBits/bull/blob/master/REFERENCE.md) for more background and specific implementation details.

#### Installation

To begin using it, we first install the required dependencies.

```bash
$ npm install --save @nestjs/bull bull
$ npm install --save-dev @types/bull
```

Once the installation process is complete, we can import the `BullModule` into the root `AppModule`.

```typescript
@@filename(app.module)
import { Module } from '@nestjs/common';
import { BullModule } from '@nestjs/bull';

@Module({
  imports: [
    BullModule.forRoot({
      redis: {
        host: 'localhost',
        port: 6379,
      },
    }),
  ],
})
export class AppModule {}
```

The `forRoot()` method is used to register a `bull` package configuration object that will be used by all queues registered in the application (unless specified otherwise). A configuration object consist of the following properties:

- `limiter: RateLimiter` - Options to control the rate at which the queue's jobs are processed. See [RateLimiter](https://github.com/OptimalBits/bull/blob/master/REFERENCE.md#queue) for more information. Optional.
- `redis: RedisOpts` - Options to configure the Redis connection. See [RedisOpts](https://github.com/OptimalBits/bull/blob/master/REFERENCE.md#queue) for more information. Optional.
- `prefix: string` - Prefix for all queue keys. Optional.
- `defaultJobOptions: JobOpts` - Options to control the default settings for new jobs. See [JobOpts](https://github.com/OptimalBits/bull/blob/master/REFERENCE.md#queueadd) for more information. Optional.
- `settings: AdvancedSettings` - Advanced Queue configuration settings. These should usually not be changed. See [AdvancedSettings](https://github.com/OptimalBits/bull/blob/master/REFERENCE.md#queue) for more information. Optional.

All the options are optional, providing detailed control over queue behavior. These are passed directly to the Bull `Queue` constructor. Read more about these options [here](https://github.com/OptimalBits/bull/blob/master/REFERENCE.md#queue).

To register a queue, import the `BullModule#registerQueue()` dynamic module, as follows:

```typescript
BullModule.registerQueue({
  name: 'audio',
});
```

> info **Hint** Create multiple queues by passing multiple comma-separated configuration objects to the `registerQueue()` method.

The `registerQueue()` method is used to instantiate and/or register queues. Queues are shared across modules and processes that connect to the same underlying Redis database with the same credentials. Each queue is unique by its name property. A queue name is used as both an injection token (for injecting the queue into controllers/providers), and as an argument to decorators to associate consumer classes and listeners with queues.

You can also override some of the pre-configured options for a specific queue, as follows:

```typescript
BullModule.registerQueue({
  name: 'audio',
  redis: {
    port: 6380,
  },
});
```

Since jobs are persisted in Redis, each time a specific named queue is instantiated (e.g., when an app is started/restarted), it attempts to process any old jobs that may exist from a previous unfinished session.

Each queue can have one or many producers, consumers, and listeners. Consumers retrieve jobs from the queue in a specific order: FIFO (the default), LIFO, or according to priorities. Controlling queue processing order is discussed <a href="techniques/queues#consumers">here</a>.

<app-banner-enterprise></app-banner-enterprise>

#### Named configurations

If your queues connect to multiple different Redis instances, you can use a technique called **named configurations**. This feature allows you to register several configurations under specified keys, which then you can refer to in the queue options.

For example, assuming that you have an additional Redis instance (apart from the default one) used by a few queues registered in your application, you can register its configuration as follows:

```typescript
BullModule.forRoot('alternative-config', {
  redis: {
    port: 6381,
  },
});
```

In the example above, `'alternative-config'` is just a configuration key (it can be any arbitrary string).

With this in place, you can now point to this configuration in the `registerQueue()` options object:

```typescript
BullModule.registerQueue({
  configKey: 'alternative-queue'
  name: 'video',
});
```

#### Producers

Job producers add jobs to queues. Producers are typically application services (Nest [providers](/providers)). To add jobs to a queue, first inject the queue into the service as follows:

```typescript
import { Injectable } from '@nestjs/common';
import { Queue } from 'bull';
import { InjectQueue } from '@nestjs/bull';

@Injectable()
export class AudioService {
  constructor(@InjectQueue('audio') private audioQueue: Queue) {}
}
```

> info **Hint** The `@InjectQueue()` decorator identifies the queue by its name, as provided in the `registerQueue()` method call (e.g., `'audio'`).

Now, add a job by calling the queue's `add()` method, passing a user-defined job object. Jobs are represented as serializable JavaScript objects (since that is how they are stored in the Redis database). The shape of the job you pass is arbitrary; use it to represent the semantics of your job object.

```typescript
const job = await this.audioQueue.add({
  foo: 'bar',
});
```

#### Named jobs

Jobs may have unique names. This allows you to create specialized <a href="techniques/queues#consumers">consumers</a> that will only process jobs with a given name.

```typescript
const job = await this.audioQueue.add('transcode', {
  foo: 'bar',
});
```

> Warning **Warning** When using named jobs, you must create processors for each unique name added to a queue, or the queue will complain that you are missing a processor for the given job. See <a href="techniques/queues#consumers">here</a> for more information on consuming named jobs.

#### Job options

Jobs can have additional options associated with them. Pass an options object after the `job` argument in the `Queue.add()` method. Job options properties are:

- `priority`: `number` - Optional priority value. Ranges from 1 (highest priority) to MAX_INT (lowest priority). Note that using priorities has a slight impact on performance, so use them with caution.
- `delay`: `number` - An amount of time (milliseconds) to wait until this job can be processed. Note that for accurate delays, both server and clients should have their clocks synchronized.
- `attempts`: `number` - The total number of attempts to try the job until it completes.
- `repeat`: `RepeatOpts` - Repeat job according to a cron specification. See [RepeatOpts](https://github.com/OptimalBits/bull/blob/master/REFERENCE.md#queueadd).
- `backoff`: `number | BackoffOpts` - Backoff setting for automatic retries if the job fails. See [BackoffOpts](https://github.com/OptimalBits/bull/blob/master/REFERENCE.md#queueadd).
- `lifo`: `boolean` - If true, adds the job to the right end of the queue instead of the left (default false).
- `timeout`: `number` - The number of milliseconds after which the job should fail with a timeout error.
- `jobId`: `number` | `string` - Override the job ID - by default, the job ID is a unique
  integer, but you can use this setting to override it. If you use this option, it is up to you to ensure the jobId is unique. If you attempt to add a job with an id that already exists, it will not be added.
- `removeOnComplete`: `boolean | number` - If true, removes the job when it successfully completes. A number specifies the amount of jobs to keep. Default behavior is to keep the job in the completed set.
- `removeOnFail`: `boolean | number` - If true, removes the job when it fails after all attempts. A number specifies the amount of jobs to keep. Default behavior is to keep the job in the failed set.
- `stackTraceLimit`: `number` - Limits the amount of stack trace lines that will be recorded in the stacktrace.

Here are a few examples of customizing jobs with job options.

To delay the start of a job, use the `delay` configuration property.

```typescript
const job = await this.audioQueue.add(
  {
    foo: 'bar',
  },
  { delay: 3000 }, // 3 seconds delayed
);
```

To add a job to the right end of the queue (process the job as **LIFO** (Last In First Out)), set the `lifo` property of the configuration object to `true`.

```typescript
const job = await this.audioQueue.add(
  {
    foo: 'bar',
  },
  { lifo: true },
);
```

To prioritize a job, use the `priority` property.

```typescript
const job = await this.audioQueue.add(
  {
    foo: 'bar',
  },
  { priority: 2 },
);
```

#### Providers

Whether the processor needs to depend on a request scoped provider or be explicitly registered as a scoped processor, as follows:

```typescript
@Processor({
  name: 'audio',
  scope: Scope.REQUEST,
})
```

<<<<<<< HEAD
then you can inject the JOB_REF via the constructor.
=======
then you can inject the `JOB_REF` via the constructor.
>>>>>>> 78ab35ba

```typescript
constructor(@Inject(JOB_REF) jobRef: Job) {
   console.log(jobRef);
}
```

<<<<<<< HEAD
> info **Hint** to import JOB_REF: ``` import { JOB_REF } from '@nestjs/bull' ```

=======
>>>>>>> 78ab35ba
#### Consumers

A consumer is a **class** defining methods that either process jobs added into the queue, or listen for events on the queue, or both. Declare a consumer class using the `@Processor()` decorator as follows:

```typescript
import { Processor } from '@nestjs/bull';

@Processor('audio')
export class AudioConsumer {}
```

Where the decorator's string argument (e.g., `'audio'`) is the name of the queue to be associated with the class methods.

Within a consumer class, declare job handlers by decorating handler methods with the `@Process()` decorator.

```typescript
import { Processor, Process } from '@nestjs/bull';
import { Job } from 'bull';

@Processor('audio')
export class AudioConsumer {
  @Process()
  async transcode(job: Job<unknown>) {
    let progress = 0;
    for (i = 0; i < 100; i++) {
      await doSomething(job.data);
      progress += 10;
      job.progress(progress);
    }
    return {};
  }
}
```

The decorated method (e.g., `transcode()`) is called whenever the worker is idle and there are jobs to process in the queue. This handler method receives the `job` object as its only argument. The value returned by the handler method is stored in the job object and can be accessed later on, for example in a listener for the completed event.

`Job` objects have multiple methods that allow you to interact with their state. For example, the above code uses the `progress()` method to update the job's progress. See [here](https://github.com/OptimalBits/bull/blob/master/REFERENCE.md#job) for the complete `Job` object API reference.

You can designate that a job handler method will handle **only** jobs of a certain type (jobs with a specific `name`) by passing that `name` to the `@Process()` decorator as shown below. You can have multiple `@Process()` handlers in a given consumer class, corresponding to each job type (`name`). When you use named jobs, be sure to have a handler corresponding to each name.

```typescript
@Process('transcode')
async transcode(job: Job<unknown>) { ... }
```

#### Event listeners

Bull generates a set of useful events when queue and/or job state changes occur. Nest provides a set of decorators that allow subscribing to a core set of standard events. These are exported from the `@nestjs/bull` package.

Event listeners must be declared within a <a href="techniques/queues#consumers">consumer</a> class (i.e., within a class decorated with the `@Processor()` decorator). To listen for an event, use one of the decorators in the table below to declare a handler for the event. For example, to listen to the event emitted when a job enters the active state in the `audio` queue, use the following construct:

```typescript
import { Processor, Process } from '@nestjs/bull';
import { Job } from 'bull';

@Processor('audio')
export class AudioConsumer {

  @OnQueueActive()
  onActive(job: Job) {
    console.log(
      `Processing job ${job.id} of type ${job.name} with data ${job.data}...`,
    );
  }
  ...
```

Since Bull operates in a distributed (multi-node) environment, it defines the concept of event locality. This concept recognizes that events may be triggered either entirely within a single process, or on shared queues from different processes. A **local** event is one that is produced when an action or state change is triggered on a queue in the local process. In other words, when your event producers and consumers are local to a single process, all events happening on queues are local.

When a queue is shared across multiple processes, we encounter the possibility of **global** events. For a listener in one process to receive an event notification triggered by another process, it must register for a global event.

Event handlers are invoked whenever their corresponding event is emitted. The handler is called with the signature shown in the table below, providing access to information relevant to the event. We discuss one key difference between local and global event handler signatures below.

<table>
  <tr>
    <th>Local event listeners</th>
    <th>Global event listeners</th>
    <th>Handler method signature / When fired</th>
  </tr>
  <tr>
    <td><code>@OnQueueError()</code></td><td><code>@OnGlobalQueueError()</code></td><td><code>handler(error: Error)</code> - An error occurred. <code>error</code> contains the triggering error.</td>
  </tr>
  <tr>
    <td><code>@OnQueueWaiting()</code></td><td><code>@OnGlobalQueueWaiting()</code></td><td><code>handler(jobId: number | string)</code> - A Job is waiting to be processed as soon as a worker is idling. <code>jobId</code> contains the id for the job that has entered this state.</td>
  </tr>
  <tr>
    <td><code>@OnQueueActive()</code></td><td><code>@OnGlobalQueueActive()</code></td><td><code>handler(job: Job)</code> - Job <code>job</code>has started. </td>
  </tr>
  <tr>
    <td><code>@OnQueueStalled()</code></td><td><code>@OnGlobalQueueStalled()</code></td><td><code>handler(job: Job)</code> - Job <code>job</code> has been marked as stalled. This is useful for debugging job workers that crash or pause the event loop.</td>
  </tr>
  <tr>
    <td><code>@OnQueueProgress()</code></td><td><code>@OnGlobalQueueProgress()</code></td><td><code>handler(job: Job, progress: number)</code> - Job <code>job</code>'s progress was updated to value <code>progress</code>.</td>
  </tr>
  <tr>
    <td><code>@OnQueueCompleted()</code></td><td><code>@OnGlobalQueueCompleted()</code></td><td><code>handler(job: Job, result: any)</code> Job <code>job</code> successfully completed with a result <code>result</code>.</td>
  </tr>
  <tr>
    <td><code>@OnQueueFailed()</code></td><td><code>@OnGlobalQueueFailed()</code></td><td><code>handler(job: Job, err: Error)</code> Job <code>job</code> failed with reason <code>err</code>.</td>
  </tr>
  <tr>
    <td><code>@OnQueuePaused()</code></td><td><code>@OnGlobalQueuePaused()</code></td><td><code>handler()</code> The queue has been paused.</td>
  </tr>
  <tr>
    <td><code>@OnQueueResumed()</code></td><td><code>@OnGlobalQueueResumed()</code></td><td><code>handler(job: Job)</code> The queue has been resumed.</td>
  </tr>
  <tr>
    <td><code>@OnQueueCleaned()</code></td><td><code>@OnGlobalQueueCleaned()</code></td><td><code>handler(jobs: Job[], type: string)</code> Old jobs have been cleaned from the queue. <code>jobs</code> is an array of cleaned jobs, and <code>type</code> is the type of jobs cleaned.</td>
  </tr>
  <tr>
    <td><code>@OnQueueDrained()</code></td><td><code>@OnGlobalQueueDrained()</code></td><td><code>handler()</code> Emitted whenever the queue has processed all the waiting jobs (even if there can be some delayed jobs not yet processed).</td>
  </tr>
  <tr>
    <td><code>@OnQueueRemoved()</code></td><td><code>@OnGlobalQueueRemoved()</code></td><td><code>handler(job: Job)</code> Job <code>job</code> was successfully removed.</td>
  </tr>
</table>

When listening for global events, the method signatures can be slightly different from their local counterpart. Specifically, any method signature that receives `job` objects in the local version, instead receives a `jobId` (`number`) in the global version. To get a reference to the actual `job` object in such a case, use the `Queue#getJob` method. This call should be awaited, and therefore the handler should be declared `async`. For example:

```typescript
@OnGlobalQueueCompleted()
async onGlobalCompleted(jobId: number, result: any) {
  const job = await this.immediateQueue.getJob(jobId);
  console.log('(Global) on completed: job ', job.id, ' -> result: ', result);
}
```

> info **Hint** To access the `Queue` object (to make a `getJob()` call), you must of course inject it. Also, the Queue must be registered in the module where you are injecting it.

In addition to the specific event listener decorators, you can also use the generic `@OnQueueEvent()` decorator in combination with either `BullQueueEvents` or `BullQueueGlobalEvents` enums. Read more about events [here](https://github.com/OptimalBits/bull/blob/master/REFERENCE.md#events).

#### Queue management

Queue's have an API that allows you to perform management functions like pausing and resuming, retrieving the count of jobs in various states, and several more. You can find the full queue API [here](https://github.com/OptimalBits/bull/blob/master/REFERENCE.md#queue). Invoke any of these methods directly on the `Queue` object, as shown below with the pause/resume examples.

Pause a queue with the `pause()` method call. A paused queue will not process new jobs until resumed, but current jobs being processed will continue until they are finalized.

```typescript
await audioQueue.pause();
```

To resume a paused queue, use the `resume()` method, as follows:

```typescript
await audioQueue.resume();
```

#### Separate processes

Job handlers can also be run in a separate (forked) process ([source](https://github.com/OptimalBits/bull#separate-processes)). This has several advantages:

- The process is sandboxed so if it crashes it does not affect the worker.
- You can run blocking code without affecting the queue (jobs will not stall).
- Much better utilization of multi-core CPUs.
- Less connections to redis.

```ts
@@filename(app.module)
import { Module } from '@nestjs/common';
import { BullModule } from '@nestjs/bull';
import { join } from 'path';

@Module({
  imports: [
    BullModule.registerQueue({
      name: 'audio',
      processors: [join(__dirname, 'processor.js')],
    }),
  ],
})
export class AppModule {}
```

Please note that because your function is being executed in a forked process, Dependency Injection (and IoC container) won't be available. That means that your processor function will need to contain (or create) all instances of external dependencies it needs.

```ts
@@filename(processor)
import { Job, DoneCallback } from 'bull';

export default function (job: Job, cb: DoneCallback) {
  console.log(`[${process.pid}] ${JSON.stringify(job.data)}`);
  cb(null, 'It works');
}
```

#### Async configuration

You may want to pass `bull` options asynchronously instead of statically. In this case, use the `forRootAsync()` method which provides several ways to deal with async configuration. Likewise, if you want to pass queue options asynchronously, use the `registerQueueAsync()` method.

One approach is to use a factory function:

```typescript
BullModule.forRootAsync({
  useFactory: () => ({
    redis: {
      host: 'localhost',
      port: 6379,
    },
  }),
});
```

Our factory behaves like any other [asynchronous provider](https://docs.nestjs.com/fundamentals/async-providers) (e.g., it can be `async` and it's able to inject dependencies through `inject`).

```typescript
BullModule.forRootAsync({
  imports: [ConfigModule],
  useFactory: async (configService: ConfigService) => ({
    redis: {
      host: configService.get('QUEUE_HOST'),
      port: +configService.get('QUEUE_PORT'),
    },
  }),
  inject: [ConfigService],
});
```

Alternatively, you can use the `useClass` syntax:

```typescript
BullModule.forRootAsync({
  useClass: BullConfigService,
});
```

The construction above will instantiate `BullConfigService` inside `BullModule` and use it to provide an options object by calling `createBullOptions()`. Note that this means that the `BullConfigService` has to implement the `BullOptionsFactory` interface, as shown below:

```typescript
@Injectable()
class BullConfigService implements BullOptionsFactory {
  createBullOptions(): BullModuleOptions {
    return {
      redis: {
        host: 'localhost',
        port: 6379,
      },
    };
  }
}
```

In order to prevent the creation of `BullConfigService` inside `BullModule` and use a provider imported from a different module, you can use the `useExisting` syntax.

```typescript
BullModule.forRootAsync({
  imports: [ConfigModule],
  useExisting: ConfigService,
});
```

This construction works the same as `useClass` with one critical difference - `BullModule` will lookup imported modules to reuse an existing `ConfigService` instead of instantiating a new one.

#### Example

A working example is available [here](https://github.com/nestjs/nest/tree/master/sample/26-queues).<|MERGE_RESOLUTION|>--- conflicted
+++ resolved
@@ -205,11 +205,7 @@
 })
 ```
 
-<<<<<<< HEAD
-then you can inject the JOB_REF via the constructor.
-=======
 then you can inject the `JOB_REF` via the constructor.
->>>>>>> 78ab35ba
 
 ```typescript
 constructor(@Inject(JOB_REF) jobRef: Job) {
@@ -217,11 +213,8 @@
 }
 ```
 
-<<<<<<< HEAD
 > info **Hint** to import JOB_REF: ``` import { JOB_REF } from '@nestjs/bull' ```
 
-=======
->>>>>>> 78ab35ba
 #### Consumers
 
 A consumer is a **class** defining methods that either process jobs added into the queue, or listen for events on the queue, or both. Declare a consumer class using the `@Processor()` decorator as follows:
