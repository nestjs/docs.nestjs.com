<<<<<<< HEAD
### Configuration

The applications used to run in different **environments**. Depending on an environment, various sets of configuration variables should be used. For example, that's very likely that local environment relays on specific database credentials, valid solely for local db instance. In order to solve this issue, we used to take advantage of `.env` files, that hold key-value pairs, where each key represents a particular value since this approach is very convenient.

But when we use a `process` global object, it's difficult to keep our tests clean since tested class may directly use it. Another way is to create an abstraction layer, a `ConfigModule` that exposes a `ConfigService` with loaded configuration variables.

#### Installation

Certain platforms automatically attach our environment variables to the `process.env` global. However, in the local environment, we have to manually take care of it. In order to parse our environment files, we'll use a [dotenv](https://github.com/motdotla/dotenv) package.

```bash
$ npm i --save dotenv
```

#### Service

Firstly, let's create a `ConfigService` class.

```typescript
@@filename()
import * as dotenv from 'dotenv';
import * as fs from 'fs';

export class ConfigService {
  private readonly envConfig: { [key: string]: string };

  constructor(filePath: string) {
    this.envConfig = dotenv.parse(fs.readFileSync(filePath))
  }

  get(key: string): string {
    return this.envConfig[key];
  }
}
@@switch
import * as dotenv from 'dotenv';
import * as fs from 'fs';

export class ConfigService {
  constructor(filePath) {
    this.envConfig = dotenv.parse(fs.readFileSync(filePath))
  }

  get(key) {
    return this.envConfig[key];
  }
}
```

This class takes a single argument, a `filePath`, which is a path to your `.env` file. The `get()` method is provided to enable access to a private `envConfig` object that holds each property defined inside an environment file.

The last step is to create a `ConfigModule`.

```typescript
@@filename()
import { Module } from '@nestjs/common';
import { ConfigService } from './config.service';

@Module({
  providers: [
    {
      provide: ConfigService,
      useValue: new ConfigService(`${process.env.NODE_ENV}.env`),
    },
  ],
  exports: [ConfigService],
})
export class ConfigModule {}
```

The `ConfigModule` registers a `ConfigService` and exports it as well. Additionally, we passed a path to the `.env` file. This path will be different depending on actual execution environment. Now you can simply inject `ConfigService` anywhere, and pull out a particular value based on a passed key. Sample `.env` file could look like below:

```typescript
DATABASE_USER = test;
DATABASE_PASSWORD = test;
```

#### Using the ConfigService

To access **environment variables** from our `ConfigService` we need to inject it. Therefore we firstly need to import the module.

```typescript
@@filename(app.module)
@Module({
  imports: [ConfigModule],
  ...
})
```

Afterward, you can inject it using an injection token. By default, the token is equal to the class name (in our example `ConfigService`).

```typescript
@@filename(app.service)
@Injectable()
export class AppService {
  private isAuthEnabled: boolean;
  constructor(config: ConfigService) {
    // Please take note that this check is case sensitive!
    this.isAuthEnabled = config.get('IS_AUTH_ENABLED') === 'true' ? true : false;
  }
}
```

> info **Hint** Instead of importing `ConfigModule` in all your modules, you can also declare `ConfigModule` as a global module.

#### Advanced configuration

We just implemented a basic `ConfigService`. However, this approach has a couple of disadvantages, which we'll address now:

- missing names & types for the environment variables (no IntelliSense)
- a lack of **validation** of the provided `.env` file
- the env file provides booleans as string (`'true'`), and thus have to cast them to a `boolean` every time

#### Validation

We'll start with the validation of the provided environment variables. You can throw an error if required environment variables haven't been provided or if they don't meet your predefined requirements. For this purpose, we are going to use the npm package [Joi](https://github.com/hapijs/joi). With Joi, you define an object schema and validate JavaScript objects against it.

Install Joi and it's types (for **TypeScript** users):

```bash
$ npm install --save joi
$ npm install --save-dev @types/joi
```

Once the packages are installed, we can move to our `ConfigService`.

```typescript
@@filename(config.service)
import * as dotenv from 'dotenv';
import * as Joi from 'joi';
import * as fs from 'fs';

export interface EnvConfig {
  [key: string]: string;
}

export class ConfigService {
  private readonly envConfig: EnvConfig;

  constructor(filePath: string) {
    const config = dotenv.parse(fs.readFileSync(filePath));
    this.envConfig = this.validateInput(config);
  }

  /**
   * Ensures all needed variables are set, and returns the validated JavaScript object
   * including the applied default values.
   */
  private validateInput(envConfig: EnvConfig): EnvConfig {
    const envVarsSchema: Joi.ObjectSchema = Joi.object({
      NODE_ENV: Joi.string()
        .valid(['development', 'production', 'test', 'provision'])
        .default('development'),
      PORT: Joi.number().default(3000),
      API_AUTH_ENABLED: Joi.boolean().required(),
    });

    const { error, value: validatedEnvConfig } = Joi.validate(
      envConfig,
      envVarsSchema,
    );
    if (error) {
      throw new Error(`Config validation error: ${error.message}`);
    }
    return validatedEnvConfig;
  }
}
```

Since we set default values for `NODE_ENV` and `PORT` the validation will not fail if we don't provide these variables in the environment file. Nevertheless, we need to explicitly provide `API_AUTH_ENABLED`. The validation will also throw an error if we have variables in our .env file which aren't part of the schema. Additionally, Joi tries to convert the env strings into the right type.

#### Class properties

For each config property, we have to add a getter function.

```typescript
@@filename(config.service)
get isApiAuthEnabled(): boolean {
  return Boolean(this.envConfig.API_AUTH_ENABLED);
}
```

#### Usage example

Now we can directly access the class properties.

```typescript
@@filename(app.service)
@Injectable()
export class AppService {
  constructor(config: ConfigService) {
    if (config.isApiAuthEnabled) {
      // Authorization is enabled
    }
  }
}
```
=======
### Configuration

The applications used to run in different **environments**. Depending on an environment, various sets of configuration variables should be used. For example, that's very likely that local environment relies on specific database credentials, valid solely for local db instance. In order to solve this issue, we used to take advantage of `.env` files, that hold key-value pairs, where each key represents a particular value since this approach is very convenient.

But when we use a `process` global object, it's difficult to keep our tests clean since tested class may directly use it. Another way is to create an abstraction layer, a `ConfigModule` that exposes a `ConfigService` with loaded configuration variables.

#### Installation

Certain platforms automatically attach our environment variables to the `process.env` global. However, in the local environment, we have to manually take care of it. In order to parse our environment files, we'll use a [dotenv](https://github.com/motdotla/dotenv) package.

```bash
$ npm i --save dotenv
```

#### Service

Firstly, let's create a `ConfigService` class.

```typescript
@@filename()
import * as dotenv from 'dotenv';
import * as fs from 'fs';

export class ConfigService {
  private readonly envConfig: { [key: string]: string };

  constructor(filePath: string) {
    this.envConfig = dotenv.parse(fs.readFileSync(filePath))
  }

  get(key: string): string {
    return this.envConfig[key];
  }
}
@@switch
import * as dotenv from 'dotenv';
import * as fs from 'fs';

export class ConfigService {
  constructor(filePath) {
    this.envConfig = dotenv.parse(fs.readFileSync(filePath))
  }

  get(key) {
    return this.envConfig[key];
  }
}
```

This class takes a single argument, a `filePath`, which is a path to your `.env` file. The `get()` method is provided to enable access to a private `envConfig` object that holds each property defined inside an environment file.

The last step is to create a `ConfigModule`.

```typescript
@@filename()
import { Module } from '@nestjs/common';
import { ConfigService } from './config.service';

@Module({
  providers: [
    {
      provide: ConfigService,
      useValue: new ConfigService(`${process.env.NODE_ENV}.env`),
    },
  ],
  exports: [ConfigService],
})
export class ConfigModule {}
```

The `ConfigModule` registers a `ConfigService` and exports it as well. Additionally, we passed a path to the `.env` file. This path will be different depending on actual execution environment. Now you can simply inject `ConfigService` anywhere, and pull out a particular value based on a passed key. Sample `.env` file could look like below:

```typescript
DATABASE_USER = test;
DATABASE_PASSWORD = test;
```

#### Using the ConfigService

To access **environment variables** from our `ConfigService` we need to inject it. Therefore we firstly need to import the module.

```typescript
@@filename(app.module)
@Module({
  imports: [ConfigModule],
  ...
})
```

Afterward, you can inject it using an injection token. By default, the token is equal to the class name (in our example `ConfigService`).

```typescript
@@filename(app.service)
@Injectable()
export class AppService {
  private isAuthEnabled: boolean;
  constructor(config: ConfigService) {
    // Please take note that this check is case sensitive!
    this.isAuthEnabled = config.get('IS_AUTH_ENABLED') === 'true' ? true : false;
  }
}
```

> info **Hint** Instead of importing `ConfigModule` in all your modules, you can also declare `ConfigModule` as a global module.

#### Advanced configuration

We just implemented a basic `ConfigService`. However, this approach has a couple of disadvantages, which we'll address now:

- missing names & types for the environment variables (no IntelliSense)
- a lack of **validation** of the provided `.env` file
- the env file provides booleans as string (`'true'`), and thus have to cast them to a `boolean` every time

#### Validation

We'll start with the validation of the provided environment variables. You can throw an error if required environment variables haven't been provided or if they don't meet your predefined requirements. For this purpose, we are going to use the npm package [Joi](https://github.com/hapijs/joi). With Joi, you define an object schema and validate JavaScript objects against it.

Install Joi and it's types (for **TypeScript** users):

```bash
$ npm install --save joi
$ npm install --save-dev @types/joi
```

Once the packages are installed, we can move to our `ConfigService`.

```typescript
@@filename(config.service)
import * as dotenv from 'dotenv';
import * as Joi from 'joi';
import * as fs from 'fs';

export interface EnvConfig {
  [key: string]: string;
}

export class ConfigService {
  private readonly envConfig: EnvConfig;

  constructor(filePath: string) {
    const config = dotenv.parse(fs.readFileSync(filePath));
    this.envConfig = this.validateInput(config);
  }

  /**
   * Ensures all needed variables are set, and returns the validated JavaScript object
   * including the applied default values.
   */
  private validateInput(envConfig: EnvConfig): EnvConfig {
    const envVarsSchema: Joi.ObjectSchema = Joi.object({
      NODE_ENV: Joi.string()
        .valid(['development', 'production', 'test', 'provision'])
        .default('development'),
      PORT: Joi.number().default(3000),
      API_AUTH_ENABLED: Joi.boolean().required(),
    });

    const { error, value: validatedEnvConfig } = Joi.validate(
      envConfig,
      envVarsSchema,
    );
    if (error) {
      throw new Error(`Config validation error: ${error.message}`);
    }
    return validatedEnvConfig;
  }
}
```

Since we set default values for `NODE_ENV` and `PORT` the validation will not fail if we don't provide these variables in the environment file. Nevertheless, we need to explicitly provide `API_AUTH_ENABLED`. The validation will also throw an error if we have variables in our .env file which aren't part of the schema. Additionally, Joi tries to convert the env strings into the right type.

#### Class properties

For each config property, we have to add a getter function.

```typescript
@@filename(config.service)
get isApiAuthEnabled(): boolean {
  return Boolean(this.envConfig.API_AUTH_ENABLED);
}
```

#### Usage example

Now we can directly access the class properties.

```typescript
@@filename(app.service)
@Injectable()
export class AppService {
  constructor(config: ConfigService) {
    if (config.isApiAuthEnabled) {
      // Authorization is enabled
    }
  }
}
```
>>>>>>> b6091841
<|MERGE_RESOLUTION|>--- conflicted
+++ resolved
@@ -1,202 +1,3 @@
-<<<<<<< HEAD
-### Configuration
-
-The applications used to run in different **environments**. Depending on an environment, various sets of configuration variables should be used. For example, that's very likely that local environment relays on specific database credentials, valid solely for local db instance. In order to solve this issue, we used to take advantage of `.env` files, that hold key-value pairs, where each key represents a particular value since this approach is very convenient.
-
-But when we use a `process` global object, it's difficult to keep our tests clean since tested class may directly use it. Another way is to create an abstraction layer, a `ConfigModule` that exposes a `ConfigService` with loaded configuration variables.
-
-#### Installation
-
-Certain platforms automatically attach our environment variables to the `process.env` global. However, in the local environment, we have to manually take care of it. In order to parse our environment files, we'll use a [dotenv](https://github.com/motdotla/dotenv) package.
-
-```bash
-$ npm i --save dotenv
-```
-
-#### Service
-
-Firstly, let's create a `ConfigService` class.
-
-```typescript
-@@filename()
-import * as dotenv from 'dotenv';
-import * as fs from 'fs';
-
-export class ConfigService {
-  private readonly envConfig: { [key: string]: string };
-
-  constructor(filePath: string) {
-    this.envConfig = dotenv.parse(fs.readFileSync(filePath))
-  }
-
-  get(key: string): string {
-    return this.envConfig[key];
-  }
-}
-@@switch
-import * as dotenv from 'dotenv';
-import * as fs from 'fs';
-
-export class ConfigService {
-  constructor(filePath) {
-    this.envConfig = dotenv.parse(fs.readFileSync(filePath))
-  }
-
-  get(key) {
-    return this.envConfig[key];
-  }
-}
-```
-
-This class takes a single argument, a `filePath`, which is a path to your `.env` file. The `get()` method is provided to enable access to a private `envConfig` object that holds each property defined inside an environment file.
-
-The last step is to create a `ConfigModule`.
-
-```typescript
-@@filename()
-import { Module } from '@nestjs/common';
-import { ConfigService } from './config.service';
-
-@Module({
-  providers: [
-    {
-      provide: ConfigService,
-      useValue: new ConfigService(`${process.env.NODE_ENV}.env`),
-    },
-  ],
-  exports: [ConfigService],
-})
-export class ConfigModule {}
-```
-
-The `ConfigModule` registers a `ConfigService` and exports it as well. Additionally, we passed a path to the `.env` file. This path will be different depending on actual execution environment. Now you can simply inject `ConfigService` anywhere, and pull out a particular value based on a passed key. Sample `.env` file could look like below:
-
-```typescript
-DATABASE_USER = test;
-DATABASE_PASSWORD = test;
-```
-
-#### Using the ConfigService
-
-To access **environment variables** from our `ConfigService` we need to inject it. Therefore we firstly need to import the module.
-
-```typescript
-@@filename(app.module)
-@Module({
-  imports: [ConfigModule],
-  ...
-})
-```
-
-Afterward, you can inject it using an injection token. By default, the token is equal to the class name (in our example `ConfigService`).
-
-```typescript
-@@filename(app.service)
-@Injectable()
-export class AppService {
-  private isAuthEnabled: boolean;
-  constructor(config: ConfigService) {
-    // Please take note that this check is case sensitive!
-    this.isAuthEnabled = config.get('IS_AUTH_ENABLED') === 'true' ? true : false;
-  }
-}
-```
-
-> info **Hint** Instead of importing `ConfigModule` in all your modules, you can also declare `ConfigModule` as a global module.
-
-#### Advanced configuration
-
-We just implemented a basic `ConfigService`. However, this approach has a couple of disadvantages, which we'll address now:
-
-- missing names & types for the environment variables (no IntelliSense)
-- a lack of **validation** of the provided `.env` file
-- the env file provides booleans as string (`'true'`), and thus have to cast them to a `boolean` every time
-
-#### Validation
-
-We'll start with the validation of the provided environment variables. You can throw an error if required environment variables haven't been provided or if they don't meet your predefined requirements. For this purpose, we are going to use the npm package [Joi](https://github.com/hapijs/joi). With Joi, you define an object schema and validate JavaScript objects against it.
-
-Install Joi and it's types (for **TypeScript** users):
-
-```bash
-$ npm install --save joi
-$ npm install --save-dev @types/joi
-```
-
-Once the packages are installed, we can move to our `ConfigService`.
-
-```typescript
-@@filename(config.service)
-import * as dotenv from 'dotenv';
-import * as Joi from 'joi';
-import * as fs from 'fs';
-
-export interface EnvConfig {
-  [key: string]: string;
-}
-
-export class ConfigService {
-  private readonly envConfig: EnvConfig;
-
-  constructor(filePath: string) {
-    const config = dotenv.parse(fs.readFileSync(filePath));
-    this.envConfig = this.validateInput(config);
-  }
-
-  /**
-   * Ensures all needed variables are set, and returns the validated JavaScript object
-   * including the applied default values.
-   */
-  private validateInput(envConfig: EnvConfig): EnvConfig {
-    const envVarsSchema: Joi.ObjectSchema = Joi.object({
-      NODE_ENV: Joi.string()
-        .valid(['development', 'production', 'test', 'provision'])
-        .default('development'),
-      PORT: Joi.number().default(3000),
-      API_AUTH_ENABLED: Joi.boolean().required(),
-    });
-
-    const { error, value: validatedEnvConfig } = Joi.validate(
-      envConfig,
-      envVarsSchema,
-    );
-    if (error) {
-      throw new Error(`Config validation error: ${error.message}`);
-    }
-    return validatedEnvConfig;
-  }
-}
-```
-
-Since we set default values for `NODE_ENV` and `PORT` the validation will not fail if we don't provide these variables in the environment file. Nevertheless, we need to explicitly provide `API_AUTH_ENABLED`. The validation will also throw an error if we have variables in our .env file which aren't part of the schema. Additionally, Joi tries to convert the env strings into the right type.
-
-#### Class properties
-
-For each config property, we have to add a getter function.
-
-```typescript
-@@filename(config.service)
-get isApiAuthEnabled(): boolean {
-  return Boolean(this.envConfig.API_AUTH_ENABLED);
-}
-```
-
-#### Usage example
-
-Now we can directly access the class properties.
-
-```typescript
-@@filename(app.service)
-@Injectable()
-export class AppService {
-  constructor(config: ConfigService) {
-    if (config.isApiAuthEnabled) {
-      // Authorization is enabled
-    }
-  }
-}
-```
-=======
 ### Configuration
 
 The applications used to run in different **environments**. Depending on an environment, various sets of configuration variables should be used. For example, that's very likely that local environment relies on specific database credentials, valid solely for local db instance. In order to solve this issue, we used to take advantage of `.env` files, that hold key-value pairs, where each key represents a particular value since this approach is very convenient.
@@ -393,5 +194,4 @@
     }
   }
 }
-```
->>>>>>> b6091841
+```