--- conflicted
+++ resolved
@@ -1,62 +1,3 @@
-<<<<<<< HEAD
-### RabbitMQ
-
-The [RabbitMQ](https://www.rabbitmq.com/) is the most widely deployed open source message broker.
-
-#### Installation
-
-Before we start, we have to install required packages:
-
-```bash
-$ npm i --save amqplib amqp-connection-manager
-```
-
-#### Transporter
-
-In order to switch to **RabbitMQ** transporter, we need to modify an options object passed to the `createMicroservice()` method.
-
-```typescript
-@@filename(main)
-const app = await NestFactory.createMicroservice(ApplicationModule, {
-  transport: Transport.RMQ,
-  options: {
-    urls: [`amqp://localhost:5672`],
-    queue: 'cats_queue',
-    queueOptions: { durable: false },
-  },
-});
-```
-
-> info **Hint** `Transport` enumerator is imported from the `@nestjs/microservices` package.
-
-#### Options
-
-There are a bunch of available options that determine a transporter behavior.
-
-<table>
-  <tr>
-    <td><code>urls</code></td>
-    <td>Connection urls</td>
-  </tr>
-  <tr>
-    <td><code>queue</code></td>
-    <td>Queue name which your server will listen to</td>
-  </tr>
-  <tr>
-    <td><code>prefetchCount</code></td>
-    <td>Sets the prefetch count for the channel</td>
-  </tr>
-  <tr>
-    <td><code>isGlobalPrefetchCount</code></td>
-    <td>Enables per channel prefetching</td>
-  </tr>
-  <tr>
-    <td><code>queueOptions</code></td>
-    <td>Additional queue options. They are well-described <a href="https://www.squaremobius.net/amqp.node/channel_api.html#assertQueue"
-        target="blank">here</a></td>
-  </tr>
-</table>
-=======
 ### RabbitMQ
 
 The [RabbitMQ](https://www.rabbitmq.com/) is the most widely deployed open source message broker.
@@ -118,5 +59,4 @@
     <td>Additional socket options. They are well-described <a href="https://www.squaremobius.net/amqp.node/channel_api.html#socket-options"
         target="blank">here</a></td>
   </tr>
-</table>
->>>>>>> 582dacce
+</table>