<<<<<<< HEAD
### Custom providers

There are a lot of scenarios when you might want to bind something **directly** to the Nest inversion of control container. For example, any constant values, configuration objects created based on the current environment, external libraries, or pre-calculated values that depends on few other defined providers. Moreover, you are able to override default implementations, e.g. use different classes or make use of various test doubles (for testing purposes) when needed.

One essential thing that you should always keep in mind is that Nest uses **tokens** to identify dependencies. Usually, the auto-generated tokens are equal to classes. If you want to create a custom provider, you'd need to choose a token. Mostly, the custom tokens are represented by either plain strings or symbols. Following best practices, you should hold those tokens in the separated file, for example, inside `constants.ts`.

Let's go through the available options.

#### Use value

The `useValue` syntax is useful when it comes to either define a constant value, put external library into Nest container, or replace a real implementation with the mock object.

```typescript
import { connection } from './connection';

const connectionProvider = {
  provide: 'CONNECTION',
  useValue: connection,
};

@Module({
  providers: [connectionProvider],
})
export class ApplicationModule {}
```

In order to inject custom provider, we use the `@Inject()` decorator. This decorator takes a single argument - the token.

```typescript
@@filename()
@Injectable()
export class CatsRepository {
  constructor(@Inject('CONNECTION') connection: Connection) {}
}
@@switch
@Injectable()
@Dependencies('CONNECTION')
export class CatsRepository {
  constructor(connection) {}
}
```

> info **Hint** The `@Inject()` decorator is imported from `@nestjs/common` package.

When you want to override a default provider's value, let's say, you'd like to force Nest to use a mock `CatsService` due to testing purposes, you can simply use an existing class as a token.

```typescript
import { CatsService } from './cats.service';

const mockCatsService = {};
const catsServiceProvider = {
  provide: CatsService,
  useValue: mockCatsService,
};

@Module({
  imports: [CatsModule],
  providers: [catsServiceProvider],
})
export class ApplicationModule {}
```

In above example, the `CatsService` will be overridden by a passed `mockCatsService` mock object. It means, that Nest instead of creating `CatsService` instance manually, will treat this provider as resolved already, and use `mockCatsService` as its representative value.

#### Use class

The `useClass` syntax allows you using different class per chosen factors. For example, we have an abstract (or default) `ConfigService` class. Depending on the current environment, Nest should use a different implementation of the configuration service.

```typescript
const configServiceProvider = {
  provide: ConfigService,
  useClass:
    process.env.NODE_ENV === 'development'
      ? DevelopmentConfigService
      : ProductionConfigService,
};

@Module({
  providers: [configServiceProvider],
})
export class ApplicationModule {}
```

> warning **Notice** Instead of a custom token, we have used the `ConfigService` class, and therefore we have overridden the default implementation.

In this case, even if any class depends on `ConfigService`, Nest will inject an instance of the provided class (`DevelopmentConfigService` or `ProductionConfigService`) instead.

#### Use factory

The `useFactory` is a way of creating providers **dynamically**. The actual provider will be equal to a returned value of the factory function. The factory function can either depend on several different providers or stay completely independent. It means that factory may accept arguments, that Nest will resolve and pass during the instantiation process. Additionally, this function can return value **asynchronously**. It's explained in more detail here. Use it when your provider has to be dynamically calculated or in case to resolve an asynchronous operation.

```typescript
@@filename()
const connectionFactory = {
  provide: 'CONNECTION',
  useFactory: (optionsProvider: OptionsProvider) => {
    const options = optionsProvider.get();
    return new DatabaseConnection(options);
  },
  inject: [OptionsProvider],
};

@Module({
  providers: [connectionFactory],
})
export class ApplicationModule {}
@@switch
const connectionFactory = {
  provide: 'CONNECTION',
  useFactory: (optionsProvider) => {
    const options = optionsProvider.get();
    return new DatabaseConnection(options);
  },
  inject: [OptionsProvider],
};

@Module({
  providers: [connectionFactory],
})
export class ApplicationModule {}
```

> info **Hint** If your factory needs other providers, you have to pass their tokens inside the `inject` array. Nest will pass instances as arguments of the function in the same order.

#### Export custom provider

In order to export a custom provider, we can either use a token or a whole object. The following example shows a token case:

```typescript
@@filename()
const connectionFactory = {
  provide: 'CONNECTION',
  useFactory: (optionsProvider: OptionsProvider) => {
    const options = optionsProvider.get();
    return new DatabaseConnection(options);
  },
  inject: [OptionsProvider],
};

@Module({
  providers: [connectionFactory],
  exports: ['CONNECTION'],
})
export class ApplicationModule {}
@@switch
const connectionFactory = {
  provide: 'CONNECTION',
  useFactory: (optionsProvider) => {
    const options = optionsProvider.get();
    return new DatabaseConnection(options);
  },
  inject: [OptionsProvider],
};

@Module({
  providers: [connectionFactory],
  exports: ['CONNECTION'],
})
export class ApplicationModule {}
```

But you can use a whole object as well:

```typescript
@@filename()
const connectionFactory = {
  provide: 'CONNECTION',
  useFactory: (optionsProvider: OptionsProvider) => {
    const options = optionsProvider.get();
    return new DatabaseConnection(options);
  },
  inject: [OptionsProvider],
};

@Module({
  providers: [connectionFactory],
  exports: [connectionFactory],
})
export class ApplicationModule {}
@@switch
const connectionFactory = {
  provide: 'CONNECTION',
  useFactory: (optionsProvider) => {
    const options = optionsProvider.get();
    return new DatabaseConnection(options);
  },
  inject: [OptionsProvider],
};

@Module({
  providers: [connectionFactory],
  exports: [connectionFactory],
})
export class ApplicationModule {}
```
=======
### Custom providers

There are a lot of scenarios when you might want to bind something **directly** to the Nest inversion of control container. For example, any constant values, configuration objects created based on the current environment, external libraries, or pre-calculated values that depends on few other defined providers. Moreover, you are able to override default implementations, e.g. use different classes or make use of various test doubles (for testing purposes) when needed.

One essential thing that you should always keep in mind is that Nest uses **tokens** to identify dependencies. Usually, the auto-generated tokens are equal to classes. If you want to create a custom provider, you'd need to choose a token. Mostly, the custom tokens are represented by either plain strings or symbols. Following best practices, you should hold those tokens in the separated file, for example, inside `constants.ts`.

Let's go through the available options.

#### Use value

The `useValue` syntax is useful when it comes to either define a constant value, put external library into Nest container, or replace a real implementation with the mock object.

```typescript
import { connection } from './connection';

const connectionProvider = {
  provide: 'CONNECTION',
  useValue: connection,
};

@Module({
  providers: [connectionProvider],
})
export class ApplicationModule {}
```

In order to inject a custom provider, we use the `@Inject()` decorator. This decorator takes a single argument - the token.

```typescript
@@filename()
@Injectable()
export class CatsRepository {
  constructor(@Inject('CONNECTION') connection: Connection) {}
}
@@switch
@Injectable()
@Dependencies('CONNECTION')
export class CatsRepository {
  constructor(connection) {}
}
```

> info **Hint** The `@Inject()` decorator is imported from `@nestjs/common` package.

When you want to override a default provider's value, let's say, you'd like to force Nest to use a mock `CatsService` due to testing purposes, you can simply use an existing class as a token.

```typescript
import { CatsService } from './cats.service';

const mockCatsService = {};
const catsServiceProvider = {
  provide: CatsService,
  useValue: mockCatsService,
};

@Module({
  imports: [CatsModule],
  providers: [catsServiceProvider],
})
export class ApplicationModule {}
```

In above example, the `CatsService` will be overridden by a passed `mockCatsService` mock object. It means, that Nest instead of creating `CatsService` instance manually, will treat this provider as resolved already, and use `mockCatsService` as its representative value.

#### Use class

The `useClass` syntax allows you using different class per chosen factors. For example, we have an abstract (or default) `ConfigService` class. Depending on the current environment, Nest should use a different implementation of the configuration service.

```typescript
const configServiceProvider = {
  provide: ConfigService,
  useClass:
    process.env.NODE_ENV === 'development'
      ? DevelopmentConfigService
      : ProductionConfigService,
};

@Module({
  providers: [configServiceProvider],
})
export class ApplicationModule {}
```

> warning **Notice** Instead of a custom token, we have used the `ConfigService` class, and therefore we have overridden the default implementation.

In this case, even if any class depends on `ConfigService`, Nest will inject an instance of the provided class (`DevelopmentConfigService` or `ProductionConfigService`) instead.

#### Use factory

The `useFactory` is a way of creating providers **dynamically**. The actual provider will be equal to a returned value of the factory function. The factory function can either depend on several different providers or stay completely independent. It means that factory may accept arguments, that Nest will resolve and pass during the instantiation process. Additionally, this function can return value **asynchronously**. It's explained in more detail here. Use it when your provider has to be dynamically calculated or in case to resolve an asynchronous operation.

```typescript
@@filename()
const connectionFactory = {
  provide: 'CONNECTION',
  useFactory: (optionsProvider: OptionsProvider) => {
    const options = optionsProvider.get();
    return new DatabaseConnection(options);
  },
  inject: [OptionsProvider],
};

@Module({
  providers: [connectionFactory],
})
export class ApplicationModule {}
@@switch
const connectionFactory = {
  provide: 'CONNECTION',
  useFactory: (optionsProvider) => {
    const options = optionsProvider.get();
    return new DatabaseConnection(options);
  },
  inject: [OptionsProvider],
};

@Module({
  providers: [connectionFactory],
})
export class ApplicationModule {}
```

> info **Hint** If your factory needs other providers, you have to pass their tokens inside the `inject` array. Nest will pass instances as arguments of the function in the same order.

#### Export custom provider

In order to export a custom provider, we can either use a token or a whole object. The following example shows a token case:

```typescript
@@filename()
const connectionFactory = {
  provide: 'CONNECTION',
  useFactory: (optionsProvider: OptionsProvider) => {
    const options = optionsProvider.get();
    return new DatabaseConnection(options);
  },
  inject: [OptionsProvider],
};

@Module({
  providers: [connectionFactory],
  exports: ['CONNECTION'],
})
export class ApplicationModule {}
@@switch
const connectionFactory = {
  provide: 'CONNECTION',
  useFactory: (optionsProvider) => {
    const options = optionsProvider.get();
    return new DatabaseConnection(options);
  },
  inject: [OptionsProvider],
};

@Module({
  providers: [connectionFactory],
  exports: ['CONNECTION'],
})
export class ApplicationModule {}
```

But you can use a whole object as well:

```typescript
@@filename()
const connectionFactory = {
  provide: 'CONNECTION',
  useFactory: (optionsProvider: OptionsProvider) => {
    const options = optionsProvider.get();
    return new DatabaseConnection(options);
  },
  inject: [OptionsProvider],
};

@Module({
  providers: [connectionFactory],
  exports: [connectionFactory],
})
export class ApplicationModule {}
@@switch
const connectionFactory = {
  provide: 'CONNECTION',
  useFactory: (optionsProvider) => {
    const options = optionsProvider.get();
    return new DatabaseConnection(options);
  },
  inject: [OptionsProvider],
};

@Module({
  providers: [connectionFactory],
  exports: [connectionFactory],
})
export class ApplicationModule {}
```
>>>>>>> b6091841
<|MERGE_RESOLUTION|>--- conflicted
+++ resolved
@@ -1,200 +1,3 @@
-<<<<<<< HEAD
-### Custom providers
-
-There are a lot of scenarios when you might want to bind something **directly** to the Nest inversion of control container. For example, any constant values, configuration objects created based on the current environment, external libraries, or pre-calculated values that depends on few other defined providers. Moreover, you are able to override default implementations, e.g. use different classes or make use of various test doubles (for testing purposes) when needed.
-
-One essential thing that you should always keep in mind is that Nest uses **tokens** to identify dependencies. Usually, the auto-generated tokens are equal to classes. If you want to create a custom provider, you'd need to choose a token. Mostly, the custom tokens are represented by either plain strings or symbols. Following best practices, you should hold those tokens in the separated file, for example, inside `constants.ts`.
-
-Let's go through the available options.
-
-#### Use value
-
-The `useValue` syntax is useful when it comes to either define a constant value, put external library into Nest container, or replace a real implementation with the mock object.
-
-```typescript
-import { connection } from './connection';
-
-const connectionProvider = {
-  provide: 'CONNECTION',
-  useValue: connection,
-};
-
-@Module({
-  providers: [connectionProvider],
-})
-export class ApplicationModule {}
-```
-
-In order to inject custom provider, we use the `@Inject()` decorator. This decorator takes a single argument - the token.
-
-```typescript
-@@filename()
-@Injectable()
-export class CatsRepository {
-  constructor(@Inject('CONNECTION') connection: Connection) {}
-}
-@@switch
-@Injectable()
-@Dependencies('CONNECTION')
-export class CatsRepository {
-  constructor(connection) {}
-}
-```
-
-> info **Hint** The `@Inject()` decorator is imported from `@nestjs/common` package.
-
-When you want to override a default provider's value, let's say, you'd like to force Nest to use a mock `CatsService` due to testing purposes, you can simply use an existing class as a token.
-
-```typescript
-import { CatsService } from './cats.service';
-
-const mockCatsService = {};
-const catsServiceProvider = {
-  provide: CatsService,
-  useValue: mockCatsService,
-};
-
-@Module({
-  imports: [CatsModule],
-  providers: [catsServiceProvider],
-})
-export class ApplicationModule {}
-```
-
-In above example, the `CatsService` will be overridden by a passed `mockCatsService` mock object. It means, that Nest instead of creating `CatsService` instance manually, will treat this provider as resolved already, and use `mockCatsService` as its representative value.
-
-#### Use class
-
-The `useClass` syntax allows you using different class per chosen factors. For example, we have an abstract (or default) `ConfigService` class. Depending on the current environment, Nest should use a different implementation of the configuration service.
-
-```typescript
-const configServiceProvider = {
-  provide: ConfigService,
-  useClass:
-    process.env.NODE_ENV === 'development'
-      ? DevelopmentConfigService
-      : ProductionConfigService,
-};
-
-@Module({
-  providers: [configServiceProvider],
-})
-export class ApplicationModule {}
-```
-
-> warning **Notice** Instead of a custom token, we have used the `ConfigService` class, and therefore we have overridden the default implementation.
-
-In this case, even if any class depends on `ConfigService`, Nest will inject an instance of the provided class (`DevelopmentConfigService` or `ProductionConfigService`) instead.
-
-#### Use factory
-
-The `useFactory` is a way of creating providers **dynamically**. The actual provider will be equal to a returned value of the factory function. The factory function can either depend on several different providers or stay completely independent. It means that factory may accept arguments, that Nest will resolve and pass during the instantiation process. Additionally, this function can return value **asynchronously**. It's explained in more detail here. Use it when your provider has to be dynamically calculated or in case to resolve an asynchronous operation.
-
-```typescript
-@@filename()
-const connectionFactory = {
-  provide: 'CONNECTION',
-  useFactory: (optionsProvider: OptionsProvider) => {
-    const options = optionsProvider.get();
-    return new DatabaseConnection(options);
-  },
-  inject: [OptionsProvider],
-};
-
-@Module({
-  providers: [connectionFactory],
-})
-export class ApplicationModule {}
-@@switch
-const connectionFactory = {
-  provide: 'CONNECTION',
-  useFactory: (optionsProvider) => {
-    const options = optionsProvider.get();
-    return new DatabaseConnection(options);
-  },
-  inject: [OptionsProvider],
-};
-
-@Module({
-  providers: [connectionFactory],
-})
-export class ApplicationModule {}
-```
-
-> info **Hint** If your factory needs other providers, you have to pass their tokens inside the `inject` array. Nest will pass instances as arguments of the function in the same order.
-
-#### Export custom provider
-
-In order to export a custom provider, we can either use a token or a whole object. The following example shows a token case:
-
-```typescript
-@@filename()
-const connectionFactory = {
-  provide: 'CONNECTION',
-  useFactory: (optionsProvider: OptionsProvider) => {
-    const options = optionsProvider.get();
-    return new DatabaseConnection(options);
-  },
-  inject: [OptionsProvider],
-};
-
-@Module({
-  providers: [connectionFactory],
-  exports: ['CONNECTION'],
-})
-export class ApplicationModule {}
-@@switch
-const connectionFactory = {
-  provide: 'CONNECTION',
-  useFactory: (optionsProvider) => {
-    const options = optionsProvider.get();
-    return new DatabaseConnection(options);
-  },
-  inject: [OptionsProvider],
-};
-
-@Module({
-  providers: [connectionFactory],
-  exports: ['CONNECTION'],
-})
-export class ApplicationModule {}
-```
-
-But you can use a whole object as well:
-
-```typescript
-@@filename()
-const connectionFactory = {
-  provide: 'CONNECTION',
-  useFactory: (optionsProvider: OptionsProvider) => {
-    const options = optionsProvider.get();
-    return new DatabaseConnection(options);
-  },
-  inject: [OptionsProvider],
-};
-
-@Module({
-  providers: [connectionFactory],
-  exports: [connectionFactory],
-})
-export class ApplicationModule {}
-@@switch
-const connectionFactory = {
-  provide: 'CONNECTION',
-  useFactory: (optionsProvider) => {
-    const options = optionsProvider.get();
-    return new DatabaseConnection(options);
-  },
-  inject: [OptionsProvider],
-};
-
-@Module({
-  providers: [connectionFactory],
-  exports: [connectionFactory],
-})
-export class ApplicationModule {}
-```
-=======
 ### Custom providers
 
 There are a lot of scenarios when you might want to bind something **directly** to the Nest inversion of control container. For example, any constant values, configuration objects created based on the current environment, external libraries, or pre-calculated values that depends on few other defined providers. Moreover, you are able to override default implementations, e.g. use different classes or make use of various test doubles (for testing purposes) when needed.
@@ -389,5 +192,4 @@
   exports: [connectionFactory],
 })
 export class ApplicationModule {}
-```
->>>>>>> b6091841
+```