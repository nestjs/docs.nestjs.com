<<<<<<< HEAD
### Interceptors

An interceptor is a class annotated with the `@Injectable()` decorator. Interceptors should implement the `NestInterceptor` interface.

<figure><img src="/assets/Interceptors_1.png" /></figure>

Interceptors have a set of useful capabilities which are inspired by the **Aspect-Oriented Programming** (AOP) technique. They make possible to:

- bind **extra logic** before / after method execution
- transform the result returned from a function
- **transform** the exception thrown from a function
- extend the basic function behaviour
- completely **override** a function depending on the chosen conditions (e.g. caching purposes)

#### Basics

Each interceptor has the `intercept()` method that takes 2 arguments. The first one is the `ExecutionContext` instance (exactly the same object as for [guards](/guards)). The `ExecutionContext` inherits from `ArgumentsHost`. The `ArgumentsHost` is a wrapper around arguments that have been passed to the **original** handler, and it contains different arguments array under the hood based on the type of the application. You can read more about it [here](https://docs.nestjs.com/exception-filters#arguments-host) (in the exception filters chapter).

#### Execution context

The `ExecutionContext` offers a little bit more. It extends `ArgumentsHost`, but also, provides more details about current execution process.

```typescript
export interface ExecutionContext extends ArgumentsHost {
  getClass<T = any>(): Type<T>;
  getHandler(): Function;
}
```

The `getHandler()` returns a reference to the currently processed handler, while `getClass()` returns a type of the `Controller` class which this particular handler belongs to. Using other words, if the user points to `create()` method that is defined and registered within `CatsController`, the `getHandler()` will return a reference to the `create()` method and `getClass()` in this case, will simply return a `CatsController` **type** (not instance).

#### Call handler

The second argument is a `CallHandler`. If you don't manually call `handle()` method, the main handler won't be evaluated at all. What does it mean? Basically, the `CallHandler` is an object which wraps the execution stream, and thus **defers the final handler execution**.

Let's say, someone made a POST `/cats` request. This request points to `create()` handler defined inside the `CatsController`. If an interceptor which does not call a `handle()` method is called along the way, the `create()` method won't be evaluated. Only when `handle()` is called (and its value has been returned), the final method will be triggered. Why? Because Nest **subscribes** to the returned stream and uses values that this stream produces to create either a single response or multiple responses for the end-user. Moreover, `handle()` returns an `Observable`, meaning, it supplies us with a set of very powerful operators that helps with, for example, response manipulation.

#### Aspect interception

The first use case is to use the interceptor to add extra logic either before or after the function execution. It's useful when we're gonna **log interaction** with the application, e.g. storing user calls, asynchronously dispatching events or calculating the timestamp. As an example, let's create a simple `LoggingInterceptor`.

```typescript
@@filename(logging.interceptor)
import { Injectable, NestInterceptor, ExecutionContext, CallHandler } from '@nestjs/common';
import { Observable } from 'rxjs';
import { tap } from 'rxjs/operators';

@Injectable()
export class LoggingInterceptor implements NestInterceptor {
  intercept(context: ExecutionContext, next: CallHandler): Observable<any> {
    console.log('Before...');

    const now = Date.now();
    return next
      .handle()
      .pipe(
        tap(() => console.log(`After... ${Date.now() - now}ms`)),
      );
  }
}
@@switch
import { Injectable } from '@nestjs/common';
import { Observable } from 'rxjs';
import { tap } from 'rxjs/operators';

@Injectable()
export class LoggingInterceptor {
  intercept(context, next) {
    console.log('Before...');

    const now = Date.now();
    return next
      .handle()
      .pipe(
        tap(() => console.log(`After... ${Date.now() - now}ms`)),
      );
  }
}
```

> info **Hint** The `NestInterceptor<T, R>` is a generic interface in which `T` indicates a type of the processed `Observable<T>` (behind the stream), while `R` the return type of the value wrapped into returned `Observable<R>`.

> warning **Notice** Interceptors act the same as controllers, providers, guards, and so on, meaning, they can **inject dependencies** through the `constructor`.

Since `handle()` returns an RxJS `Observable`, we have a lot of various operators which we can use to manipulate the stream. In the example above, We used the `tap()` operator that invokes the function upon graceful or exceptional termination of the observable sequence.

#### Binding interceptors

In order to set up the interceptor, we use the `@UseInterceptors()` decorator imported from the `@nestjs/common` package. Same as [guards](/guards), interceptors can be controller-scoped, method-scoped, and global-scoped as well.

```typescript
@@filename(cats.controller)
@UseInterceptors(LoggingInterceptor)
export class CatsController {}
```

> info **Hint** The `@UseInterceptors()` decorator is imported from the `@nestjs/common` package.

Thanks to that, each route handler defined in `CatsController` will use `LoggingInterceptor`. When someone calls the GET `/cats` endpoint, you'll see a following output in your console window:

```typescript
Before...
After... 1ms
```

Note that we passed the `LoggingInterceptor` type instead of an instance, leaving framework the instantiation responsibility and enabling dependency injection. Another available way is to pass the immediately created instance:

```typescript
@@filename(cats.controller)
@UseInterceptors(new LoggingInterceptor())
export class CatsController {}
```

As mentioned before, the construction above attaches the interceptor to every handler declared by this controller. If we decide to restrict only one of them, we just need to set up the interceptor at **method level**. In order to bind the global interceptor, we use the `useGlobalInterceptors()` method of the Nest application instance:

```typescript
const app = await NestFactory.create(ApplicationModule);
app.useGlobalInterceptors(new LoggingInterceptor());
```

The global interceptors are used across the whole application, for every controller and every route handler. In terms of dependency injection, global interceptors registered from the outside of any module (as in the previous example above) cannot inject dependencies since they don't belong to any module. In order to solve this issue, you can set up an interceptor **directly from any module** using following construction:

```typescript
@@filename(app.module)
import { Module } from '@nestjs/common';
import { APP_INTERCEPTOR } from '@nestjs/core';

@Module({
  providers: [
    {
      provide: APP_INTERCEPTOR,
      useClass: LoggingInterceptor,
    },
  ],
})
export class ApplicationModule {}
```

> info **Hint** The alternative option is to use an [application context](/application-context) feature. Also, `useClass` is not the only way of dealing with custom providers registration. Learn more Learn more [here](/fundamentals/dependency-injection).

#### Response mapping

We already know that `handle()` returns an `Observable`. The stream contains the value **returned** from the route handler, and thus we can easily mutate it using the `map()` operator.

> warning **Warning** The response mapping feature doesn't work with the library-specific response strategy (using the `@Res()` object directly is forbidden).

Let's create the `TransformInterceptor` that will take each response and modify it by assigning to the `data` property of the newly created object.

```typescript
@@filename(transform.interceptor)
import { Injectable, NestInterceptor, ExecutionContext, CallHandler } from '@nestjs/common';
import { Observable } from 'rxjs';
import { map } from 'rxjs/operators';

export interface Response<T> {
  data: T;
}

@Injectable()
export class TransformInterceptor<T> implements NestInterceptor<T, Response<T>> {
  intercept(context: ExecutionContext, next: CallHandler): Observable<Response<T>> {
    return next.handle().pipe(map(data => ({ data })));
  }
}
@@switch
import { Injectable } from '@nestjs/common';
import { map } from 'rxjs/operators';

@Injectable()
export class TransformInterceptor {
  intercept(context, next) {
    return next.handle().pipe(map(data => ({ data })));
  }
}
```

> info **Hint** Nest interceptors work like a charm with asynchronous `intercept()` methods, meaning, you can effortlessly switch your method to `async` if necessary.

Afterward, when someone calls the GET `/cats` endpoint, the request would look like below (assuming that route handler returns an empty array `[]`):

```json
{
  "data": []
}
```

The interceptors have a huge potential when it comes to creating reusable solutions used in whole applications. For example, let's imagine that we need to transform each occurred `null` value to empty string `''`. We can do it using one line of code and bind interceptor as a global one. Thanks to that, it'll be automatically reused by each registered handler.

```typescript
@@filename()
import { Injectable, NestInterceptor, ExecutionContext, CallHandler } from '@nestjs/common';
import { Observable } from 'rxjs';
import { map } from 'rxjs/operators';

@Injectable()
export class ExcludeNullInterceptor implements NestInterceptor {
  intercept(context: ExecutionContext, next: CallHandler): Observable<any> {
    return next
      .handle()
      .pipe(map(value => value === null ? '' : value ));
  }
}
@@switch
import { Injectable } from '@nestjs/common';
import { map } from 'rxjs/operators';

@Injectable()
export class ExcludeNullInterceptor {
  intercept(context, next) {
    return next
      .handle()
      .pipe(map(value => value === null ? '' : value ));
  }
}
```

#### Exception mapping

Another interesting use-case is to take advantage of the `catchError()` operator to override thrown exceptions:

```typescript
@@filename(errors.interceptor)
import {
  Injectable,
  NestInterceptor,
  ExecutionContext,
  BadGatewayException,
  CallHandler,
} from '@nestjs/common';
import { Observable, throwError } from 'rxjs';
import { catchError } from 'rxjs/operators';

@Injectable()
export class ErrorsInterceptor implements NestInterceptor {
  intercept(context: ExecutionContext, next: CallHandler): Observable<any> {
    return next
      .handle()
      .pipe(
        catchError(err => throwError(new BadGatewayException())),
      );
  }
}
@@switch
import { Injectable, BadGatewayException } from '@nestjs/common';
import { throwError } from 'rxjs';
import { catchError } from 'rxjs/operators';

@Injectable()
export class ErrorsInterceptor {
  intercept(context, next) {
    return next
      .handle()
      .pipe(
        catchError(err => throwError(new BadGatewayException())),
      );
  }
}
```

#### Stream overriding

There're several reasons why sometimes we might want to completely prevent calling the handler and return a different value instead (e.g. from cache due to performance issues). An excellent example is a **cache interceptor** that would store the cached responses with some TTL. Unfortunately, this feature needs a bit more code and due to simplification, we'll provide only a basic example that should briefly explain the main concept.

```typescript
@@filename(cache.interceptor)
import { Injectable, NestInterceptor, ExecutionContext, CallHandler } from '@nestjs/common';
import { Observable, of } from 'rxjs';

@Injectable()
export class CacheInterceptor implements NestInterceptor {
  intercept(context: ExecutionContext, next: CallHandler): Observable<any> {
    const isCached = true;
    if (isCached) {
      return of([]);
    }
    return next.handle();
  }
}
@@switch
import { Injectable } from '@nestjs/common';
import { of } from 'rxjs';

@Injectable()
export class CacheInterceptor {
  intercept(context, next) {
    const isCached = true;
    if (isCached) {
      return of([]);
    }
    return next.handle();
  }
}
```

Here's a `CacheInterceptor` with a hardcoded `isCached` variable and the hardcoded response `[]` as well. We returned a new stream here, created through the `of` operator, therefore the route handler **won't be called** at all. When someone calls endpoint that makes use of `CacheInterceptor`, the response (a hardcoded, empty array) will be returned immediately. In order to create a generic solution, you can take advantage of `Reflector` and create a custom decorator. The `Reflector` is well described in the [guards](/guards) chapter.

#### More operators

The possibility of returning the stream gives us many possibilities. Let's think about another common use-case. Imagine you would like to handle **timeouts**. When your endpoint doesn't return anything after a period of time, we want to respond with an error response.

```typescript
@@filename(timeout.interceptor)
import { Injectable, NestInterceptor, ExecutionContext, CallHandler } from '@nestjs/common';
import { Observable } from 'rxjs';
import { timeout } from 'rxjs/operators';

@Injectable()
export class TimeoutInterceptor implements NestInterceptor {
  intercept(context: ExecutionContext, next: CallHandler): Observable<any> {
    return next.handle().pipe(timeout(5000))
  }
}
@@switch
import { Injectable } from '@nestjs/common';
import { timeout } from 'rxjs/operators';

@Injectable()
export class TimeoutInterceptor {
  intercept(context, next) {
    return next.handle().pipe(timeout(5000))
  }
}
```

After 5 seconds the request processing will be canceled.
=======
### Interceptors

An interceptor is a class annotated with the `@Injectable()` decorator. Interceptors should implement the `NestInterceptor` interface.

<figure><img src="/assets/Interceptors_1.png" /></figure>

Interceptors have a set of useful capabilities which are inspired by the **Aspect-Oriented Programming** (AOP) technique. They make possible to:

- bind **extra logic** before / after method execution
- transform the result returned from a function
- **transform** the exception thrown from a function
- extend the basic function behaviour
- completely **override** a function depending on the chosen conditions (e.g. caching purposes)

#### Basics

Each interceptor has the `intercept()` method that takes 2 arguments. The first one is the `ExecutionContext` instance (exactly the same object as for [guards](/guards)). The `ExecutionContext` inherits from `ArgumentsHost`. The `ArgumentsHost` is a wrapper around arguments that have been passed to the **original** handler, and it contains different arguments array under the hood based on the type of the application. You can read more about it [here](https://docs.nestjs.com/exception-filters#arguments-host) (in the exception filters chapter).

#### Execution context

The `ExecutionContext` offers a little bit more. It extends `ArgumentsHost`, but also, provides more details about current execution process.

```typescript
export interface ExecutionContext extends ArgumentsHost {
  getClass<T = any>(): Type<T>;
  getHandler(): Function;
}
```

The `getHandler()` returns a reference to the currently processed handler, while `getClass()` returns a type of the `Controller` class which this particular handler belongs to. Using other words, if the user points to `create()` method that is defined and registered within `CatsController`, the `getHandler()` will return a reference to the `create()` method and `getClass()` in this case, will simply return a `CatsController` **type** (not instance).

#### Call handler

The second argument is a `CallHandler`. If you don't manually call `handle()` method, the main handler won't be evaluated at all. What does it mean? Basically, the `CallHandler` is an object which wraps the execution stream, and thus **defers the final handler execution**.

Let's say, someone made a POST `/cats` request. This request points to `create()` handler defined inside the `CatsController`. If an interceptor which does not call a `handle()` method is called along the way, the `create()` method won't be evaluated. Only when `handle()` is called (and its value has been returned), the final method will be triggered. Why? Because Nest **subscribes** to the returned stream and uses values that this stream produces to create either a single response or multiple responses for the end-user. Moreover, `handle()` returns an `Observable`, meaning, it supplies us with a set of very powerful operators that helps with, for example, response manipulation.

#### Aspect interception

The first use case is to use the interceptor to add extra logic either before or after the function execution. It's useful when we're gonna **log interaction** with the application, e.g. storing user calls, asynchronously dispatching events or calculating the timestamp. As an example, let's create a simple `LoggingInterceptor`.

```typescript
@@filename(logging.interceptor)
import { Injectable, NestInterceptor, ExecutionContext, CallHandler } from '@nestjs/common';
import { Observable } from 'rxjs';
import { tap } from 'rxjs/operators';

@Injectable()
export class LoggingInterceptor implements NestInterceptor {
  intercept(context: ExecutionContext, next: CallHandler): Observable<any> {
    console.log('Before...');

    const now = Date.now();
    return next
      .handle()
      .pipe(
        tap(() => console.log(`After... ${Date.now() - now}ms`)),
      );
  }
}
@@switch
import { Injectable } from '@nestjs/common';
import { Observable } from 'rxjs';
import { tap } from 'rxjs/operators';

@Injectable()
export class LoggingInterceptor {
  intercept(context, next) {
    console.log('Before...');

    const now = Date.now();
    return next
      .handle()
      .pipe(
        tap(() => console.log(`After... ${Date.now() - now}ms`)),
      );
  }
}
```

> info **Hint** The `NestInterceptor<T, R>` is a generic interface in which `T` indicates a type of the processed `Observable<T>` (behind the stream), while `R` the return type of the value wrapped into returned `Observable<R>`.

> warning **Notice** Interceptors act the same as controllers, providers, guards, and so on, meaning, they can **inject dependencies** through the `constructor`.

Since `handle()` returns an RxJS `Observable`, we have a lot of various operators which we can use to manipulate the stream. In the example above, We used the `tap()` operator that invokes the function upon graceful or exceptional termination of the observable sequence.

#### Binding interceptors

In order to set up the interceptor, we use the `@UseInterceptors()` decorator imported from the `@nestjs/common` package. Same as [guards](/guards), interceptors can be controller-scoped, method-scoped, and global-scoped as well.

```typescript
@@filename(cats.controller)
@UseInterceptors(LoggingInterceptor)
export class CatsController {}
```

> info **Hint** The `@UseInterceptors()` decorator is imported from the `@nestjs/common` package.

Thanks to that, each route handler defined in `CatsController` will use `LoggingInterceptor`. When someone calls the GET `/cats` endpoint, you'll see a following output in your console window:

```typescript
Before...
After... 1ms
```

Note that we passed the `LoggingInterceptor` type instead of an instance, leaving framework the instantiation responsibility and enabling dependency injection. Another available way is to pass the immediately created instance:

```typescript
@@filename(cats.controller)
@UseInterceptors(new LoggingInterceptor())
export class CatsController {}
```

As mentioned before, the construction above attaches the interceptor to every handler declared by this controller. If we decide to restrict only one of them, we just need to set up the interceptor at **method level**. In order to bind the global interceptor, we use the `useGlobalInterceptors()` method of the Nest application instance:

```typescript
const app = await NestFactory.create(ApplicationModule);
app.useGlobalInterceptors(new LoggingInterceptor());
```

The global interceptors are used across the whole application, for every controller and every route handler. In terms of dependency injection, global interceptors registered from the outside of any module (as in the previous example above) cannot inject dependencies since they don't belong to any module. In order to solve this issue, you can set up an interceptor **directly from any module** using following construction:

```typescript
@@filename(app.module)
import { Module } from '@nestjs/common';
import { APP_INTERCEPTOR } from '@nestjs/core';

@Module({
  providers: [
    {
      provide: APP_INTERCEPTOR,
      useClass: LoggingInterceptor,
    },
  ],
})
export class ApplicationModule {}
```

> info **Hint** The alternative option is to use an [application context](/application-context) feature. Also, `useClass` is not the only way of dealing with custom providers registration. Learn more [here](/fundamentals/dependency-injection).

#### Response mapping

We already know that `handle()` returns an `Observable`. The stream contains the value **returned** from the route handler, and thus we can easily mutate it using the `map()` operator.

> warning **Warning** The response mapping feature doesn't work with the library-specific response strategy (using the `@Res()` object directly is forbidden).

Let's create the `TransformInterceptor` that will take each response and modify it by assigning to the `data` property of the newly created object.

```typescript
@@filename(transform.interceptor)
import { Injectable, NestInterceptor, ExecutionContext, CallHandler } from '@nestjs/common';
import { Observable } from 'rxjs';
import { map } from 'rxjs/operators';

export interface Response<T> {
  data: T;
}

@Injectable()
export class TransformInterceptor<T> implements NestInterceptor<T, Response<T>> {
  intercept(context: ExecutionContext, next: CallHandler): Observable<Response<T>> {
    return next.handle().pipe(map(data => ({ data })));
  }
}
@@switch
import { Injectable } from '@nestjs/common';
import { map } from 'rxjs/operators';

@Injectable()
export class TransformInterceptor {
  intercept(context, next) {
    return next.handle().pipe(map(data => ({ data })));
  }
}
```

> info **Hint** Nest interceptors work like a charm with asynchronous `intercept()` methods, meaning, you can effortlessly switch your method to `async` if necessary.

Afterward, when someone calls the GET `/cats` endpoint, the request would look like below (assuming that route handler returns an empty array `[]`):

```json
{
  "data": []
}
```

The interceptors have a huge potential when it comes to creating reusable solutions used in whole applications. For example, let's imagine that we need to transform each occurred `null` value to empty string `''`. We can do it using one line of code and bind interceptor as a global one. Thanks to that, it'll be automatically reused by each registered handler.

```typescript
@@filename()
import { Injectable, NestInterceptor, ExecutionContext, CallHandler } from '@nestjs/common';
import { Observable } from 'rxjs';
import { map } from 'rxjs/operators';

@Injectable()
export class ExcludeNullInterceptor implements NestInterceptor {
  intercept(context: ExecutionContext, next: CallHandler): Observable<any> {
    return next
      .handle()
      .pipe(map(value => value === null ? '' : value ));
  }
}
@@switch
import { Injectable } from '@nestjs/common';
import { map } from 'rxjs/operators';

@Injectable()
export class ExcludeNullInterceptor {
  intercept(context, next) {
    return next
      .handle()
      .pipe(map(value => value === null ? '' : value ));
  }
}
```

#### Exception mapping

Another interesting use-case is to take advantage of the `catchError()` operator to override thrown exceptions:

```typescript
@@filename(errors.interceptor)
import {
  Injectable,
  NestInterceptor,
  ExecutionContext,
  BadGatewayException,
  CallHandler,
} from '@nestjs/common';
import { Observable, throwError } from 'rxjs';
import { catchError } from 'rxjs/operators';

@Injectable()
export class ErrorsInterceptor implements NestInterceptor {
  intercept(context: ExecutionContext, next: CallHandler): Observable<any> {
    return next
      .handle()
      .pipe(
        catchError(err => throwError(new BadGatewayException())),
      );
  }
}
@@switch
import { Injectable, BadGatewayException } from '@nestjs/common';
import { throwError } from 'rxjs';
import { catchError } from 'rxjs/operators';

@Injectable()
export class ErrorsInterceptor {
  intercept(context, next) {
    return next
      .handle()
      .pipe(
        catchError(err => throwError(new BadGatewayException())),
      );
  }
}
```

#### Stream overriding

There are several reasons why sometimes we might want to completely prevent calling the handler and return a different value instead (e.g. from cache due to performance issues). An excellent example is a **cache interceptor** that would store the cached responses with some TTL. Unfortunately, this feature needs a bit more code and due to simplification, we'll provide only a basic example that should briefly explain the main concept.

```typescript
@@filename(cache.interceptor)
import { Injectable, NestInterceptor, ExecutionContext, CallHandler } from '@nestjs/common';
import { Observable, of } from 'rxjs';

@Injectable()
export class CacheInterceptor implements NestInterceptor {
  intercept(context: ExecutionContext, next: CallHandler): Observable<any> {
    const isCached = true;
    if (isCached) {
      return of([]);
    }
    return next.handle();
  }
}
@@switch
import { Injectable } from '@nestjs/common';
import { of } from 'rxjs';

@Injectable()
export class CacheInterceptor {
  intercept(context, next) {
    const isCached = true;
    if (isCached) {
      return of([]);
    }
    return next.handle();
  }
}
```

Here's a `CacheInterceptor` with a hardcoded `isCached` variable and the hardcoded response `[]` as well. We returned a new stream here, created through the `of` operator, therefore the route handler **won't be called** at all. When someone calls endpoint that makes use of `CacheInterceptor`, the response (a hardcoded, empty array) will be returned immediately. In order to create a generic solution, you can take advantage of `Reflector` and create a custom decorator. The `Reflector` is well described in the [guards](/guards) chapter.

#### More operators

The possibility of returning the stream gives us many possibilities. Let's think about another common use-case. Imagine you would like to handle **timeouts**. When your endpoint doesn't return anything after a period of time, we want to respond with an error response.

```typescript
@@filename(timeout.interceptor)
import { Injectable, NestInterceptor, ExecutionContext, CallHandler } from '@nestjs/common';
import { Observable } from 'rxjs';
import { timeout } from 'rxjs/operators';

@Injectable()
export class TimeoutInterceptor implements NestInterceptor {
  intercept(context: ExecutionContext, next: CallHandler): Observable<any> {
    return next.handle().pipe(timeout(5000))
  }
}
@@switch
import { Injectable } from '@nestjs/common';
import { timeout } from 'rxjs/operators';

@Injectable()
export class TimeoutInterceptor {
  intercept(context, next) {
    return next.handle().pipe(timeout(5000))
  }
}
```

After 5 seconds the request processing will be canceled.
>>>>>>> b6091841
<|MERGE_RESOLUTION|>--- conflicted
+++ resolved
@@ -1,4 +1,3 @@
-<<<<<<< HEAD
 ### Interceptors
 
 An interceptor is a class annotated with the `@Injectable()` decorator. Interceptors should implement the `NestInterceptor` interface.
@@ -137,7 +136,7 @@
 export class ApplicationModule {}
 ```
 
-> info **Hint** The alternative option is to use an [application context](/application-context) feature. Also, `useClass` is not the only way of dealing with custom providers registration. Learn more Learn more [here](/fundamentals/dependency-injection).
+> info **Hint** The alternative option is to use an [application context](/application-context) feature. Also, `useClass` is not the only way of dealing with custom providers registration. Learn more [here](/fundamentals/dependency-injection).
 
 #### Response mapping
 
@@ -260,7 +259,7 @@
 
 #### Stream overriding
 
-There're several reasons why sometimes we might want to completely prevent calling the handler and return a different value instead (e.g. from cache due to performance issues). An excellent example is a **cache interceptor** that would store the cached responses with some TTL. Unfortunately, this feature needs a bit more code and due to simplification, we'll provide only a basic example that should briefly explain the main concept.
+There are several reasons why sometimes we might want to completely prevent calling the handler and return a different value instead (e.g. from cache due to performance issues). An excellent example is a **cache interceptor** that would store the cached responses with some TTL. Unfortunately, this feature needs a bit more code and due to simplification, we'll provide only a basic example that should briefly explain the main concept.
 
 ```typescript
 @@filename(cache.interceptor)
@@ -323,331 +322,4 @@
 }
 ```
 
-After 5 seconds the request processing will be canceled.
-=======
-### Interceptors
-
-An interceptor is a class annotated with the `@Injectable()` decorator. Interceptors should implement the `NestInterceptor` interface.
-
-<figure><img src="/assets/Interceptors_1.png" /></figure>
-
-Interceptors have a set of useful capabilities which are inspired by the **Aspect-Oriented Programming** (AOP) technique. They make possible to:
-
-- bind **extra logic** before / after method execution
-- transform the result returned from a function
-- **transform** the exception thrown from a function
-- extend the basic function behaviour
-- completely **override** a function depending on the chosen conditions (e.g. caching purposes)
-
-#### Basics
-
-Each interceptor has the `intercept()` method that takes 2 arguments. The first one is the `ExecutionContext` instance (exactly the same object as for [guards](/guards)). The `ExecutionContext` inherits from `ArgumentsHost`. The `ArgumentsHost` is a wrapper around arguments that have been passed to the **original** handler, and it contains different arguments array under the hood based on the type of the application. You can read more about it [here](https://docs.nestjs.com/exception-filters#arguments-host) (in the exception filters chapter).
-
-#### Execution context
-
-The `ExecutionContext` offers a little bit more. It extends `ArgumentsHost`, but also, provides more details about current execution process.
-
-```typescript
-export interface ExecutionContext extends ArgumentsHost {
-  getClass<T = any>(): Type<T>;
-  getHandler(): Function;
-}
-```
-
-The `getHandler()` returns a reference to the currently processed handler, while `getClass()` returns a type of the `Controller` class which this particular handler belongs to. Using other words, if the user points to `create()` method that is defined and registered within `CatsController`, the `getHandler()` will return a reference to the `create()` method and `getClass()` in this case, will simply return a `CatsController` **type** (not instance).
-
-#### Call handler
-
-The second argument is a `CallHandler`. If you don't manually call `handle()` method, the main handler won't be evaluated at all. What does it mean? Basically, the `CallHandler` is an object which wraps the execution stream, and thus **defers the final handler execution**.
-
-Let's say, someone made a POST `/cats` request. This request points to `create()` handler defined inside the `CatsController`. If an interceptor which does not call a `handle()` method is called along the way, the `create()` method won't be evaluated. Only when `handle()` is called (and its value has been returned), the final method will be triggered. Why? Because Nest **subscribes** to the returned stream and uses values that this stream produces to create either a single response or multiple responses for the end-user. Moreover, `handle()` returns an `Observable`, meaning, it supplies us with a set of very powerful operators that helps with, for example, response manipulation.
-
-#### Aspect interception
-
-The first use case is to use the interceptor to add extra logic either before or after the function execution. It's useful when we're gonna **log interaction** with the application, e.g. storing user calls, asynchronously dispatching events or calculating the timestamp. As an example, let's create a simple `LoggingInterceptor`.
-
-```typescript
-@@filename(logging.interceptor)
-import { Injectable, NestInterceptor, ExecutionContext, CallHandler } from '@nestjs/common';
-import { Observable } from 'rxjs';
-import { tap } from 'rxjs/operators';
-
-@Injectable()
-export class LoggingInterceptor implements NestInterceptor {
-  intercept(context: ExecutionContext, next: CallHandler): Observable<any> {
-    console.log('Before...');
-
-    const now = Date.now();
-    return next
-      .handle()
-      .pipe(
-        tap(() => console.log(`After... ${Date.now() - now}ms`)),
-      );
-  }
-}
-@@switch
-import { Injectable } from '@nestjs/common';
-import { Observable } from 'rxjs';
-import { tap } from 'rxjs/operators';
-
-@Injectable()
-export class LoggingInterceptor {
-  intercept(context, next) {
-    console.log('Before...');
-
-    const now = Date.now();
-    return next
-      .handle()
-      .pipe(
-        tap(() => console.log(`After... ${Date.now() - now}ms`)),
-      );
-  }
-}
-```
-
-> info **Hint** The `NestInterceptor<T, R>` is a generic interface in which `T` indicates a type of the processed `Observable<T>` (behind the stream), while `R` the return type of the value wrapped into returned `Observable<R>`.
-
-> warning **Notice** Interceptors act the same as controllers, providers, guards, and so on, meaning, they can **inject dependencies** through the `constructor`.
-
-Since `handle()` returns an RxJS `Observable`, we have a lot of various operators which we can use to manipulate the stream. In the example above, We used the `tap()` operator that invokes the function upon graceful or exceptional termination of the observable sequence.
-
-#### Binding interceptors
-
-In order to set up the interceptor, we use the `@UseInterceptors()` decorator imported from the `@nestjs/common` package. Same as [guards](/guards), interceptors can be controller-scoped, method-scoped, and global-scoped as well.
-
-```typescript
-@@filename(cats.controller)
-@UseInterceptors(LoggingInterceptor)
-export class CatsController {}
-```
-
-> info **Hint** The `@UseInterceptors()` decorator is imported from the `@nestjs/common` package.
-
-Thanks to that, each route handler defined in `CatsController` will use `LoggingInterceptor`. When someone calls the GET `/cats` endpoint, you'll see a following output in your console window:
-
-```typescript
-Before...
-After... 1ms
-```
-
-Note that we passed the `LoggingInterceptor` type instead of an instance, leaving framework the instantiation responsibility and enabling dependency injection. Another available way is to pass the immediately created instance:
-
-```typescript
-@@filename(cats.controller)
-@UseInterceptors(new LoggingInterceptor())
-export class CatsController {}
-```
-
-As mentioned before, the construction above attaches the interceptor to every handler declared by this controller. If we decide to restrict only one of them, we just need to set up the interceptor at **method level**. In order to bind the global interceptor, we use the `useGlobalInterceptors()` method of the Nest application instance:
-
-```typescript
-const app = await NestFactory.create(ApplicationModule);
-app.useGlobalInterceptors(new LoggingInterceptor());
-```
-
-The global interceptors are used across the whole application, for every controller and every route handler. In terms of dependency injection, global interceptors registered from the outside of any module (as in the previous example above) cannot inject dependencies since they don't belong to any module. In order to solve this issue, you can set up an interceptor **directly from any module** using following construction:
-
-```typescript
-@@filename(app.module)
-import { Module } from '@nestjs/common';
-import { APP_INTERCEPTOR } from '@nestjs/core';
-
-@Module({
-  providers: [
-    {
-      provide: APP_INTERCEPTOR,
-      useClass: LoggingInterceptor,
-    },
-  ],
-})
-export class ApplicationModule {}
-```
-
-> info **Hint** The alternative option is to use an [application context](/application-context) feature. Also, `useClass` is not the only way of dealing with custom providers registration. Learn more [here](/fundamentals/dependency-injection).
-
-#### Response mapping
-
-We already know that `handle()` returns an `Observable`. The stream contains the value **returned** from the route handler, and thus we can easily mutate it using the `map()` operator.
-
-> warning **Warning** The response mapping feature doesn't work with the library-specific response strategy (using the `@Res()` object directly is forbidden).
-
-Let's create the `TransformInterceptor` that will take each response and modify it by assigning to the `data` property of the newly created object.
-
-```typescript
-@@filename(transform.interceptor)
-import { Injectable, NestInterceptor, ExecutionContext, CallHandler } from '@nestjs/common';
-import { Observable } from 'rxjs';
-import { map } from 'rxjs/operators';
-
-export interface Response<T> {
-  data: T;
-}
-
-@Injectable()
-export class TransformInterceptor<T> implements NestInterceptor<T, Response<T>> {
-  intercept(context: ExecutionContext, next: CallHandler): Observable<Response<T>> {
-    return next.handle().pipe(map(data => ({ data })));
-  }
-}
-@@switch
-import { Injectable } from '@nestjs/common';
-import { map } from 'rxjs/operators';
-
-@Injectable()
-export class TransformInterceptor {
-  intercept(context, next) {
-    return next.handle().pipe(map(data => ({ data })));
-  }
-}
-```
-
-> info **Hint** Nest interceptors work like a charm with asynchronous `intercept()` methods, meaning, you can effortlessly switch your method to `async` if necessary.
-
-Afterward, when someone calls the GET `/cats` endpoint, the request would look like below (assuming that route handler returns an empty array `[]`):
-
-```json
-{
-  "data": []
-}
-```
-
-The interceptors have a huge potential when it comes to creating reusable solutions used in whole applications. For example, let's imagine that we need to transform each occurred `null` value to empty string `''`. We can do it using one line of code and bind interceptor as a global one. Thanks to that, it'll be automatically reused by each registered handler.
-
-```typescript
-@@filename()
-import { Injectable, NestInterceptor, ExecutionContext, CallHandler } from '@nestjs/common';
-import { Observable } from 'rxjs';
-import { map } from 'rxjs/operators';
-
-@Injectable()
-export class ExcludeNullInterceptor implements NestInterceptor {
-  intercept(context: ExecutionContext, next: CallHandler): Observable<any> {
-    return next
-      .handle()
-      .pipe(map(value => value === null ? '' : value ));
-  }
-}
-@@switch
-import { Injectable } from '@nestjs/common';
-import { map } from 'rxjs/operators';
-
-@Injectable()
-export class ExcludeNullInterceptor {
-  intercept(context, next) {
-    return next
-      .handle()
-      .pipe(map(value => value === null ? '' : value ));
-  }
-}
-```
-
-#### Exception mapping
-
-Another interesting use-case is to take advantage of the `catchError()` operator to override thrown exceptions:
-
-```typescript
-@@filename(errors.interceptor)
-import {
-  Injectable,
-  NestInterceptor,
-  ExecutionContext,
-  BadGatewayException,
-  CallHandler,
-} from '@nestjs/common';
-import { Observable, throwError } from 'rxjs';
-import { catchError } from 'rxjs/operators';
-
-@Injectable()
-export class ErrorsInterceptor implements NestInterceptor {
-  intercept(context: ExecutionContext, next: CallHandler): Observable<any> {
-    return next
-      .handle()
-      .pipe(
-        catchError(err => throwError(new BadGatewayException())),
-      );
-  }
-}
-@@switch
-import { Injectable, BadGatewayException } from '@nestjs/common';
-import { throwError } from 'rxjs';
-import { catchError } from 'rxjs/operators';
-
-@Injectable()
-export class ErrorsInterceptor {
-  intercept(context, next) {
-    return next
-      .handle()
-      .pipe(
-        catchError(err => throwError(new BadGatewayException())),
-      );
-  }
-}
-```
-
-#### Stream overriding
-
-There are several reasons why sometimes we might want to completely prevent calling the handler and return a different value instead (e.g. from cache due to performance issues). An excellent example is a **cache interceptor** that would store the cached responses with some TTL. Unfortunately, this feature needs a bit more code and due to simplification, we'll provide only a basic example that should briefly explain the main concept.
-
-```typescript
-@@filename(cache.interceptor)
-import { Injectable, NestInterceptor, ExecutionContext, CallHandler } from '@nestjs/common';
-import { Observable, of } from 'rxjs';
-
-@Injectable()
-export class CacheInterceptor implements NestInterceptor {
-  intercept(context: ExecutionContext, next: CallHandler): Observable<any> {
-    const isCached = true;
-    if (isCached) {
-      return of([]);
-    }
-    return next.handle();
-  }
-}
-@@switch
-import { Injectable } from '@nestjs/common';
-import { of } from 'rxjs';
-
-@Injectable()
-export class CacheInterceptor {
-  intercept(context, next) {
-    const isCached = true;
-    if (isCached) {
-      return of([]);
-    }
-    return next.handle();
-  }
-}
-```
-
-Here's a `CacheInterceptor` with a hardcoded `isCached` variable and the hardcoded response `[]` as well. We returned a new stream here, created through the `of` operator, therefore the route handler **won't be called** at all. When someone calls endpoint that makes use of `CacheInterceptor`, the response (a hardcoded, empty array) will be returned immediately. In order to create a generic solution, you can take advantage of `Reflector` and create a custom decorator. The `Reflector` is well described in the [guards](/guards) chapter.
-
-#### More operators
-
-The possibility of returning the stream gives us many possibilities. Let's think about another common use-case. Imagine you would like to handle **timeouts**. When your endpoint doesn't return anything after a period of time, we want to respond with an error response.
-
-```typescript
-@@filename(timeout.interceptor)
-import { Injectable, NestInterceptor, ExecutionContext, CallHandler } from '@nestjs/common';
-import { Observable } from 'rxjs';
-import { timeout } from 'rxjs/operators';
-
-@Injectable()
-export class TimeoutInterceptor implements NestInterceptor {
-  intercept(context: ExecutionContext, next: CallHandler): Observable<any> {
-    return next.handle().pipe(timeout(5000))
-  }
-}
-@@switch
-import { Injectable } from '@nestjs/common';
-import { timeout } from 'rxjs/operators';
-
-@Injectable()
-export class TimeoutInterceptor {
-  intercept(context, next) {
-    return next.handle().pipe(timeout(5000))
-  }
-}
-```
-
-After 5 seconds the request processing will be canceled.
->>>>>>> b6091841
+After 5 seconds the request processing will be canceled.