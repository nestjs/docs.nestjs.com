--- conflicted
+++ resolved
@@ -1,4 +1,3 @@
-<<<<<<< HEAD
 ### OpenAPI (Swagger)
 
 ##### This chapter applies only to TypeScript
@@ -40,7 +39,7 @@
   const document = SwaggerModule.createDocument(app, options);
   SwaggerModule.setup('api', app, document);
 
-  await app.listen(3001);
+  await app.listen(3000);
 }
 bootstrap();
 ```
@@ -190,7 +189,7 @@
   });
   SwaggerModule.setup('api/dogs', app, dogDocument);
 
-  await app.listen(3001);
+  await app.listen(3000);
 }
 bootstrap();
 ```
@@ -364,372 +363,4 @@
 | `@ApiModelProperty()`         | Model               |
 | `@ApiModelPropertyOptional()` | Model               |
 
-A working example is available [here](https://github.com/nestjs/nest/tree/master/sample/11-swagger).
-=======
-### OpenAPI (Swagger)
-
-##### This chapter applies only to TypeScript
-
-The [OpenAPI](https://swagger.io/specification/) (Swagger) specification is a powerful definition format to describe RESTful APIs. Nest provides a dedicated [module](https://github.com/nestjs/swagger) to work with it.
-
-#### Installation
-
-Firstly, you have to install the required packages:
-
-```bash
-$ npm install --save @nestjs/swagger swagger-ui-express
-```
-
-If you are using fastify, you have to install `fastify-swagger` instead of `swagger-ui-express`:
-
-```bash
-$ npm install --save @nestjs/swagger fastify-swagger
-```
-
-#### Bootstrap
-
-Once the installation process is done, open your bootstrap file (mostly `main.ts`) and initialize the Swagger using `SwaggerModule` class:
-
-```typescript
-import { NestFactory } from '@nestjs/core';
-import { SwaggerModule, DocumentBuilder } from '@nestjs/swagger';
-import { ApplicationModule } from './app.module';
-
-async function bootstrap() {
-  const app = await NestFactory.create(ApplicationModule);
-
-  const options = new DocumentBuilder()
-    .setTitle('Cats example')
-    .setDescription('The cats API description')
-    .setVersion('1.0')
-    .addTag('cats')
-    .build();
-  const document = SwaggerModule.createDocument(app, options);
-  SwaggerModule.setup('api', app, document);
-
-  await app.listen(3000);
-}
-bootstrap();
-```
-
-The `DocumentBuilder` is a helper class that helps to structure a base document for the `SwaggerModule`. It contains several methods that allow setting such properties like title, description, version, and so on.
-
-In order to create a full document (with defined HTTP routes) we use the `createDocument()` method of the `SwaggerModule` class. This method takes two arguments, the application instance and the base Swagger options respectively.
-
-The last step is to call `setup()`. It accepts sequentially **(1)** path to mount the Swagger, **(2)** application instance, and **(3)** the document that describes the Nest application.
-
-Now you can run the following command to start the HTTP server:
-
-```bash
-$ npm run start
-```
-
-While the application is running, open your browser and navigate to `http://localhost:3000/api`. You should see a similar page:
-
-<figure><img src="/assets/swagger1.png" /></figure>
-
-The `SwaggerModule` automatically reflects all of your endpoints. In the background, it's making use of `swagger-ui-express` and creates a live documentation.
-
-> info **Hint** If you want to download the corresponding Swagger JSON file, you can simply call `http://localhost:3000/api-json` in your browser (if your Swagger documentation is published under `http://localhost:3000/api`).
-
-#### Body, query, path parameters
-
-During the examination of the defined controllers, the `SwaggerModule` is looking for all used `@Body()`, `@Query()`, and `@Param()` decorators in the route handlers. Hence, the valid document can be created.
-
-Moreover, the module creates the **models definitions** by taking advantage of the reflection. Take a look at the following code:
-
-```typescript
-@Post()
-async create(@Body() createCatDto: CreateCatDto) {
-  this.catsService.create(createCatDto);
-}
-```
-
-> warning **Notice** To implicitly set the body definition you can use the `@ApiImplicitBody()` decorator (`@nestjs/swagger` package).
-
-Based on the `CreateCatDto`, the module definition will be created:
-
-<figure><img src="/assets/swagger-dto.png" /></figure>
-
-As you can see, the definition is empty although the class has a few declared properties. In order to make the class properties accessible to the `SwaggerModule`, we have to mark all of them with `@ApiModelProperty()` decorator:
-
-```typescript
-import { ApiModelProperty } from '@nestjs/swagger';
-
-export class CreateCatDto {
-  @ApiModelProperty()
-  readonly name: string;
-
-  @ApiModelProperty()
-  readonly age: number;
-
-  @ApiModelProperty()
-  readonly breed: string;
-}
-```
-
-Let's open the browser and verify the generated `CreateCatDto` model:
-
-<figure><img src="/assets/swagger-dto2.png" /></figure>
-
-The `@ApiModelProperty()` decorator accepts options object:
-
-```typescript
-export const ApiModelProperty: (metadata?: {
-  description?: string;
-  required?: boolean;
-  type?: any;
-  isArray?: boolean;
-  collectionFormat?: string;
-  default?: any;
-  enum?: SwaggerEnumType;
-  format?: string;
-  multipleOf?: number;
-  maximum?: number;
-  exclusiveMaximum?: number;
-  minimum?: number;
-  exclusiveMinimum?: number;
-  maxLength?: number;
-  minLength?: number;
-  pattern?: string;
-  maxItems?: number;
-  minItems?: number;
-  uniqueItems?: boolean;
-  maxProperties?: number;
-  minProperties?: number;
-  readOnly?: boolean;
-  xml?: any;
-  example?: any;
-}) => PropertyDecorator;
-```
-
-> warning **Hint** There's an `@ApiModelPropertyOptional()` shortcut decorator which helps to avoid continuous typing `@ApiModelProperty(&#123 required: false &#125)`.
-
-Thanks to that we can simply set the **default** value, determine whether the property is required or explicitly set the type.
-
-#### Multiple specifications
-
-Swagger module also provides a way to support multiple specifications. In other words, you can serve different documentations with different `SwaggerUI` on different endpoints.
-
-In order to allow `SwaggerModule` to support multi-spec, your application must be written with modular approach. The `createDocument()` method takes in a 3rd argument: `extraOptions` which is an object where a property `include` expects an array of modules.
-
-You can setup Multiple Specifications support as shown below:
-
-```typescript
-import { NestFactory } from '@nestjs/core';
-import { SwaggerModule, DocumentBuilder } from '@nestjs/swagger';
-import { ApplicationModule } from './app.module';
-
-async function bootstrap() {
-  const app = await NestFactory.create(ApplicationModule);
-
-  /**
-   * createDocument(application, configurationOptions, extraOptions);
-   *
-   * createDocument method takes in an optional 3rd argument "extraOptions"
-   * which is an object with "include" property where you can pass an Array
-   * of Modules that you want to include in that Swagger Specification
-   * E.g: CatsModule and DogsModule will have two separate Swagger Specifications which
-   * will be exposed on two different SwaggerUI with two different endpoints.
-   */
-
-  const options = new DocumentBuilder()
-    .setTitle('Cats example')
-    .setDescription('The cats API description')
-    .setVersion('1.0')
-    .addTag('cats')
-    .build();
-
-  const catDocument = SwaggerModule.createDocument(app, options, {
-    include: [CatsModule],
-  });
-  SwaggerModule.setup('api/cats', app, catDocument);
-
-  const secondOptions = new DocumentBuilder()
-    .setTitle('Dogs example')
-    .setDescription('The dogs API description')
-    .setVersion('1.0')
-    .addTag('dogs')
-    .build();
-
-  const dogDocument = SwaggerModule.createDocument(app, secondOptions, {
-    include: [DogsModule],
-  });
-  SwaggerModule.setup('api/dogs', app, dogDocument);
-
-  await app.listen(3000);
-}
-bootstrap();
-```
-
-Now you can start your server with the following command:
-
-```bash
-$ npm run start
-```
-
-Navigate to `http://localhost:3000/api/cats` to see SwaggerUI for your cats:
-
-<figure><img src="/assets/swagger-cats.png" /></figure>
-
-While `http://localhost:3000/api/dogs` will expose a SwaggerUI for your dogs:
-
-<figure><img src="/assets/swagger-dogs.png" /></figure>
-
-> warning **Notice** You have to construct a **SwaggerOptions** with `DocumentBuilder`, run `createDocument()` against newly constructed `options` then immediately "serve" it with `setup()` before you can start working on a second **SwaggerOptions** for a second Swagger Specification. This specific order is to prevent Swagger configurations being overridden by different options.
-
-#### Working with enums
-
-To be able for `SwaggerModule` to identify an `Enum`, we have to manually set the `enum` property on `@ApiModelProperty` with an array of values.
-
-```typescript
-@ApiModelProperty({ enum: ['Admin', 'Moderator', 'User']})
-role: UserRole;
-```
-
-`UserRole` enum can be defined as following:
-
-```typescript
-export enum UserRole {
-  Admin = 'Admin',
-  Moderator = 'Moderator',
-  User = 'User',
-}
-```
-
-> warning **Note** The above usage can only be applied to a **property** as part of a **model definition.**
-
-Enums can be used by itself with the `@Query()` parameter decorator in combination with the `@ApiImplicitQuery()` decorator.
-
-```typescript
-@ApiImplicitQuery({ name: 'role', enum: ['Admin', 'Moderator', 'User'] })
-async filterByRole(@Query('role') role: UserRole = UserRole.User) {
-  // role returns: UserRole.Admin, UserRole.Moderator OR UserRole.User
-}
-```
-
-<figure><img src="/assets/enum_query.gif" /></figure>
-
-> warning **Hint** `enum` and `isArray` can also be used in combination in `@ApiImplicitQuery()`
-
-With `isArray` set to **true**, the `enum` can be selected as a **multi-select**:
-
-<figure><img src="/assets/enum_query_array.gif" /></figure>
-
-#### Working with arrays
-
-We have to manually indicate a type when the property is actually an array:
-
-```typescript
-@ApiModelProperty({ type: [String] })
-readonly names: string[];
-```
-
-Simply put your type as the first element of an array (as shown above) or set an `isArray` property to `true`.
-
-#### Tags
-
-At the beginning, we created a `cats` tag (by making use of `DocumentBuilder`). In order to attach the controller to the specified tag, we need to use `@ApiUseTags(...tags)` decorator.
-
-```typescript
-@ApiUseTags('cats')
-@Controller('cats')
-export class CatsController {}
-```
-
-#### Responses
-
-To define a custom HTTP response, we use `@ApiResponse()` decorator.
-
-```typescript
-@Post()
-@ApiResponse({ status: 201, description: 'The record has been successfully created.'})
-@ApiResponse({ status: 403, description: 'Forbidden.'})
-async create(@Body() createCatDto: CreateCatDto) {
-  this.catsService.create(createCatDto);
-}
-```
-
-Same as common HTTP exceptions defined in Exception Filters section, Nest also provides a set of usable **API responses** that inherits from the core `@ApiResponse` decorator:
-
-- `@ApiOkResponse()`
-- `@ApiCreatedResponse()`
-- `@ApiBadRequestResponse()`
-- `@ApiUnauthorizedResponse()`
-- `@ApiNotFoundResponse()`
-- `@ApiForbiddenResponse()`
-- `@ApiMethodNotAllowedResponse()`
-- `@ApiNotAcceptableResponse()`
-- `@ApiRequestTimeoutResponse()`
-- `@ApiConflictResponse()`
-- `@ApiGoneResponse()`
-- `@ApiPayloadTooLargeResponse()`
-- `@ApiUnsupportedMediaTypeResponse()`
-- `@ApiUnprocessableEntityResponse()`
-- `@ApiInternalServerErrorResponse()`
-- `@ApiNotImplementedResponse()`
-- `@ApiBadGatewayResponse()`
-- `@ApiServiceUnavailableResponse()`
-- `@ApiGatewayTimeoutResponse()`
-
-In addition to the available HTTP exceptions, Nest provides short-hand decorators for: `HttpStatus.OK`, `HttpStatus.CREATED` and `HttpStatus.METHOD_NOT_ALLOWED`
-
-```typescript
-@Post()
-@ApiCreatedResponse({ description: 'The record has been successfully created.'})
-@ApiForbiddenResponse({ description: 'Forbidden.'})
-async create(@Body() createCatDto: CreateCatDto) {
-  this.catsService.create(createCatDto);
-}
-```
-
-#### Authentication
-
-You can enable the bearer authorization using `addBearerAuth()` method of the `DocumentBuilder` class. Then to restrict the chosen route or entire controller, use `@ApiBearerAuth()` decorator.
-
-```typescript
-@ApiUseTags('cats')
-@ApiBearerAuth()
-@Controller('cats')
-export class CatsController {}
-```
-
-That's how the OpenAPI documentation should look like now:
-
-<figure><img src="/assets/swagger-auth.gif" /></figure>
-
-#### File upload
-
-You can enable file upload for a specific method with the `@ApiImplicitFile` decorator together with `@ApiConsumes()`. Here's a full example using [File Upload](/techniques/file-upload) technique:
-
-```typescript
-@UseInterceptors(FileInterceptor('file'))
-@ApiConsumes('multipart/form-data')
-@ApiImplicitFile({ name: 'file', required: true, description: 'List of cats' })
-uploadFile(@UploadedFile() file) {}
-```
-
-#### Decorators
-
-All of the available OpenAPI decorators has an `Api` prefix to be clearly distinguishable from the core decorators. Below is a full list of the exported decorators with a defined use-level (where might be applied).
-
-|                               |                     |
-| ----------------------------- | ------------------- |
-| `@ApiOperation()`             | Method              |
-| `@ApiResponse()`              | Method / Controller |
-| `@ApiProduces()`              | Method / Controller |
-| `@ApiConsumes()`              | Method / Controller |
-| `@ApiBearerAuth()`            | Method / Controller |
-| `@ApiOAuth2Auth()`            | Method / Controller |
-| `@ApiImplicitBody()`          | Method              |
-| `@ApiImplicitParam()`         | Method              |
-| `@ApiImplicitQuery()`         | Method              |
-| `@ApiImplicitHeader()`        | Method              |
-| `@ApiImplicitFile()`          | Method              |
-| `@ApiExcludeEndpoint()`       | Method              |
-| `@ApiUseTags()`               | Method / Controller |
-| `@ApiModelProperty()`         | Model               |
-| `@ApiModelPropertyOptional()` | Model               |
-
-A working example is available [here](https://github.com/nestjs/nest/tree/master/sample/11-swagger).
->>>>>>> 582dacce
+A working example is available [here](https://github.com/nestjs/nest/tree/master/sample/11-swagger).