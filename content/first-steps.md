--- conflicted
+++ resolved
@@ -1,101 +1,3 @@
-<<<<<<< HEAD
-### First steps
-
-In this set of articles, you'll learn the **core fundamentals** of Nest. To get familiar with the essential building blocks of Nest applications, we'll build a basic CRUD application with features that cover a lot of ground at an introductory level.
-
-#### Language
-
-We're in love with [TypeScript](http://www.typescriptlang.org/), but above all - we love [Node.js](https://nodejs.org/en/). That's why Nest is compatible with both TypeScript and **pure JavaScript**. Nest takes advantage of the latest language features, so to use it with vanilla JavaScript we need a [Babel](http://babeljs.io/) compiler.
-
-We'll mostly use TypeScript in the examples we provide, but you can always **switch the code snippets** to vanilla JavaScript syntax (simply click to toggle the language button in the upper right hand corner of each snippet).
-
-#### Prerequisites
-
-Please make sure that [Node.js](https://nodejs.org/) (>= 8.9.0) is installed on your operating system.
-
-#### Setup
-
-Setting up a new project is quite simple with the [Nest CLI](/cli/overview). With [npm](https://www.npmjs.com/) installed, you can create a new Nest project with the following commands in your OS terminal:
-
-```bash
-$ npm i -g @nestjs/cli
-$ nest new project-name
-```
-
-The `project` directory will be created, node modules and a few other boilerplate files will be installed, and a `src/` directory will be created and populated with several core files.
-
-<div class="file-tree">
-  <div class="item">src</div>
-  <div class="children">
-    <div class="item">app.controller.ts</div>
-    <div class="item">app.module.ts</div>
-    <div class="item">main.ts</div>
-  </div>
-</div>
-
-Here's a brief overview of those core files:
-
-|                     |                                                                                                                     |
-| ------------------- | ------------------------------------------------------------------------------------------------------------------- |
-| `app.controller.ts` | Basic controller sample with a single route.                                                                        |
-| `app.module.ts`     | The root module of the application.                                                                                 |
-| `main.ts`           | The entry file of the application which uses the core function `NestFactory` to create a Nest application instance. |
-
-The `main.ts` includes an async function, which will **bootstrap** our application:
-
-```typescript
-@@filename(main.ts)
-
-import { NestFactory } from '@nestjs/core';
-import { ApplicationModule } from './app.module';
-
-async function bootstrap() {
-  const app = await NestFactory.create(ApplicationModule);
-  await app.listen(3000);
-}
-bootstrap();
-@@switch
-import { NestFactory } from '@nestjs/core';
-import { ApplicationModule } from './app.module';
-
-async function bootstrap() {
-  const app = await NestFactory.create(ApplicationModule);
-  await app.listen(3000);
-}
-bootstrap();
-```
-
-To create a Nest application instance, we use the core `NestFactory` class. `NestFactory` exposes a few static methods that allow creating an application instance. The `create()` method returns an application object, which fulfills the `INestApplication` interface. This object provides a set of methods which are described in the coming chapters. In the `main.ts` example above, we simply start up our HTTP listener, which lets the application await inbound HTTP requests.
-
-Note that a project scaffolded with the Nest CLI creates an initial project structure that encourages developers to follow the convention of keeping each module in its own dedicated directory.
-
-#### Platform
-
-Nest aims to be a platform-agnostic framework. Platform independence makes it possible to create reusable logical parts that developers can take advantage of across several different types of applications. Technically, Nest is able to work with any Node HTTP framework once an adapter is created. There are two HTTP platforms supported out-of-the-box: [express](https://expressjs.com/) and [fastify](https://www.fastify.io). You can choose the one that best suits your needs.
-
-|                    |                                                                                                                                                                                                                                                                                                                                    |
-| ------------------ | ---------------------------------------------------------------------------------------------------------------------------------------------------------------------------------------------------------------------------------------------------------------------------------------------------------------------------------- |
-| `platform-express` | [Express](https://expressjs.com/) is a well-known minimalist web framework for node. It's a battle tested, production-ready library with lots of resources implemented by the community. The `@nestjs/platform-express` package is used by default. Many users are well served with Express, and need take no action to enable it. |
-| `platform-fastify` | [Fastify](https://www.fastify.io/) is a high performance and low overhead framework highly focused on providing maximum efficiency and speed. Read how to use it [here](/techniques/performance).                                                                                                                                  |
-
-Whichever platform is used, it exposes its own application interface. These are seen respectively as `NestExpressApplication` and `NestFastifyApplication`.
-
-When you pass a type to the `NestFactory.create()` method, as in the example below, the `app` object will have methods available exclusively for that specific platform. Note, however, you don't **need** to specify a type **unless** you actually want to access the underlying platform API.
-
-```typescript
-const app = await NestFactory.create<NestExpressApplication>(ApplicationModule);
-```
-
-#### Running the application
-
-Once the installation process is complete, you can run the following command at your OS command prompt to start the application listening for inbound HTTP requests:
-
-```bash
-$ npm run start
-```
-
-This command starts the app with the HTTP server listening on the port defined in the `src/main.ts` file. Once the application is running, open your browser and navigate to `http://localhost:3000/`. You should see the `Hello world!` message.
-=======
 ### First steps
 
 In this set of articles, you'll learn the **core fundamentals** of Nest. To get familiar with the essential building blocks of Nest applications, we'll build a basic CRUD application with features that cover a lot of ground at an introductory level.
@@ -191,5 +93,4 @@
 $ npm run start
 ```
 
-This command starts the app with the HTTP server listening on the port defined in the `src/main.ts` file. Once the application is running, open your browser and navigate to `http://localhost:3000/`. You should see the `Hello world!` message.
->>>>>>> b6091841
+This command starts the app with the HTTP server listening on the port defined in the `src/main.ts` file. Once the application is running, open your browser and navigate to `http://localhost:3000/`. You should see the `Hello world!` message.