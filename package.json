--- conflicted
+++ resolved
@@ -20,20 +20,12 @@
   },
   "private": true,
   "dependencies": {
-<<<<<<< HEAD
-    "@angular/animations": "9.1.3",
-    "@angular/cdk": "9.2.1",
-    "@angular/common": "9.1.3",
-    "@angular/compiler": "9.1.3",
-    "@angular/core": "9.1.3",
-    "@angular/elements": "9.1.3",
-=======
     "@angular/animations": "9.1.4",
     "@angular/cdk": "9.2.2",
     "@angular/common": "9.1.4",
     "@angular/compiler": "9.1.4",
     "@angular/core": "9.1.4",
->>>>>>> 7084b153
+    "@angular/elements": "9.1.4",
     "@angular/flex-layout": "8.0.0-beta.27",
     "@angular/forms": "9.1.4",
     "@angular/http": "7.2.16",
